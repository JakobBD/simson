from pydantic import BaseModel as PydanticBaseModel
<<<<<<< HEAD
import flodym as fd
=======
from sodym import DimensionSet, Stock
>>>>>>> 22a04cba

from simson.common.trade import Trade
from simson.common.trade_predictors import predict_by_extrapolation
from simson.common.trade_balancers import balance_by_extrenum


class SteelTradeModel(PydanticBaseModel):
    """A trade model for the steel sector storing the data and defining how trade is processed."""

<<<<<<< HEAD
    dims: fd.DimensionSet
=======
>>>>>>> 22a04cba
    intermediate: Trade
    indirect: Trade
    scrap: Trade

    @classmethod
<<<<<<< HEAD
    def create(cls, dims: fd.DimensionSet, trade_data: dict):
=======
    def create(cls, trade_data: dict):
>>>>>>> 22a04cba
        """Create a new instance of the SteelTradeModel class."""
        intermediate = Trade(imports=trade_data['direct_imports'],
                             exports=trade_data['direct_exports'])
        indirect = Trade(imports=trade_data['indirect_imports'],
                         exports=trade_data['indirect_exports'])
        scrap = Trade(imports=trade_data['scrap_imports'],
                      exports=trade_data['scrap_exports'])

        return cls(intermediate=intermediate, indirect=indirect, scrap=scrap)

    @property
    def trades(self) -> list[Trade]:
        return [self.intermediate, self.indirect, self.scrap]

    def balance(self, to: str):
        for trade in self.trades:
            trade.balance(to=to)

    def predict(self, future_in_use_stock: Stock):
        product_demand = future_in_use_stock.inflow
        eol_products = future_in_use_stock.outflow

        intermediate = predict_by_extrapolation(self.intermediate, product_demand, 'Imports')
        indirect = predict_by_extrapolation(self.indirect, product_demand, 'Imports')
        scrap = predict_by_extrapolation(self.scrap, eol_products, 'Exports', adopt_scaler_dims=True)

        return SteelTradeModel(intermediate=intermediate,
                               indirect=indirect,
                               scrap=scrap)<|MERGE_RESOLUTION|>--- conflicted
+++ resolved
@@ -1,32 +1,19 @@
 from pydantic import BaseModel as PydanticBaseModel
-<<<<<<< HEAD
 import flodym as fd
-=======
-from sodym import DimensionSet, Stock
->>>>>>> 22a04cba
 
 from simson.common.trade import Trade
 from simson.common.trade_predictors import predict_by_extrapolation
-from simson.common.trade_balancers import balance_by_extrenum
 
 
 class SteelTradeModel(PydanticBaseModel):
     """A trade model for the steel sector storing the data and defining how trade is processed."""
 
-<<<<<<< HEAD
-    dims: fd.DimensionSet
-=======
->>>>>>> 22a04cba
     intermediate: Trade
     indirect: Trade
     scrap: Trade
 
     @classmethod
-<<<<<<< HEAD
-    def create(cls, dims: fd.DimensionSet, trade_data: dict):
-=======
     def create(cls, trade_data: dict):
->>>>>>> 22a04cba
         """Create a new instance of the SteelTradeModel class."""
         intermediate = Trade(imports=trade_data['direct_imports'],
                              exports=trade_data['direct_exports'])
@@ -45,7 +32,7 @@
         for trade in self.trades:
             trade.balance(to=to)
 
-    def predict(self, future_in_use_stock: Stock):
+    def predict(self, future_in_use_stock: fd.Stock):
         product_demand = future_in_use_stock.inflow
         eol_products = future_in_use_stock.outflow
 
