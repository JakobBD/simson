--- conflicted
+++ resolved
@@ -2,11 +2,8 @@
 import plotly.graph_objects as go
 import numpy as np
 import flodym as fd
-<<<<<<< HEAD
+from typing import TYPE_CHECKING
 import flodym.export as fde
-=======
-from typing import TYPE_CHECKING
->>>>>>> 98967d1f
 
 from simson.common.custom_export import CustomDataExporter
 from simson.common.common_cfg import SteelVisualizationCfg
@@ -16,13 +13,8 @@
 
 
 class SteelDataExporter(CustomDataExporter):
-<<<<<<< HEAD
-    scrap_demand_supply: dict = {"do_visualize": True}
-    sector_splits: dict = {"do_visualize": True}
-=======
 
     cfg: SteelVisualizationCfg
->>>>>>> 98967d1f
 
     # Dictionary of variable names vs names displayed in figures. Used by visualization routines.
     _display_names: dict = {
@@ -48,32 +40,18 @@
         "excess_scrap": "Excess<br>scrap",
     }
 
-<<<<<<< HEAD
-    def visualize_results(self, historic_mfa: fd.MFASystem, future_mfa: fd.MFASystem):
-        if self.production["do_visualize"]:
-            self.visualize_production(mfa=future_mfa)
-        if self.stock["do_visualize"]:
-            self.visualize_stock(mfa=future_mfa)
-        if self.scrap_demand_supply["do_visualize"]:
-            self.visualize_scrap_demand_supply(future_mfa, regional=True)
-            self.visualize_scrap_demand_supply(future_mfa, regional=False)
-        if self.sector_splits["do_visualize"]:
-            self.visualize_sector_splits(future_mfa)
-        if self.sankey["do_visualize"]:
-            self.visualize_sankey(future_mfa)
-=======
     def visualize_results(self, model: "SteelModel"):
         if self.cfg.production["do_visualize"]:
             self.visualize_production(mfa=model.future_mfa)
         if self.cfg.stock["do_visualize"]:
             self.visualize_stock(mfa=model.future_mfa)
         if self.cfg.scrap_demand_supply["do_visualize"]:
-            self.visualize_scrap_demand_supply(model.future_mfa)
+            self.visualize_scrap_demand_supply(model.future_mfa, regional=True)
+            self.visualize_scrap_demand_supply(model.future_mfa, regional=False)
         if self.cfg.sector_splits["do_visualize"]:
             self.visualize_sector_splits(model.future_mfa)
         if self.cfg.sankey["do_visualize"]:
             self.visualize_sankey(model.future_mfa)
->>>>>>> 98967d1f
         self.stop_and_show()
 
     def visualize_sankey(self, mfa: fd.MFASystem):
@@ -96,13 +74,13 @@
         flow_color_dict.update(
             {fn: trade_color for fn, f in mfa.flows.items() if f.from_process.name == "imports" or f.to_process.name == "exports"}
         )
-        self.sankey["flow_color_dict"] = flow_color_dict
-
-        self.sankey["node_color_dict"] = {"default": "gray", "use": "black"}
+        self.cfg.sankey["flow_color_dict"] = flow_color_dict
+
+        self.cfg.sankey["node_color_dict"] = {"default": "gray", "use": "black"}
 
 
         sdn = {k: f"<b>{v}</b>" for k, v in self._display_names.items()}
-        plotter = fde.PlotlySankeyPlotter(mfa=mfa, display_names=sdn, **self.sankey)
+        plotter = fde.PlotlySankeyPlotter(mfa=mfa, display_names=sdn, **self.cfg.sankey)
         fig = plotter.plot()
 
         legend_entries = [
