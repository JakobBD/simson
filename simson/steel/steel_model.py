<<<<<<< HEAD
import flodym as fd
=======
from sodym import (
    MFADefinition, DimensionDefinition, FlowDefinition, ParameterDefinition, StockDefinition,
    Process, FlowDrivenStock
)
from sodym.stock_helper import create_dynamic_stock, make_empty_stocks
from sodym.flow_helper import make_empty_flows
>>>>>>> 22a04cba

from simson.common.common_cfg import CommonCfg
from simson.common.data_transformations import extrapolate_stock, extrapolate_to_future, smooth
from simson.common.custom_data_reader import CustomDataReader
from simson.steel.steel_export import SteelDataExporter
from simson.steel.steel_mfa_system_future import StockDrivenSteelMFASystem
from simson.steel.steel_mfa_system_historic import InflowDrivenHistoricSteelMFASystem
from simson.steel.steel_trade_model import SteelTradeModel
from simson.steel.steel_sector_splits import calc_stock_sector_splits
from simson.steel.steel_definition import get_definition


class SteelModel:

    def __init__(self, cfg: CommonCfg):
        self.cfg = cfg
        self.definition = get_definition()
        self.data_reader = CustomDataReader(input_data_path=self.cfg.input_data_path, definition=self.definition)
        self.data_writer = SteelDataExporter(
            **dict(self.cfg.visualization), output_path=self.cfg.output_path,
        )

        self.dims = self.data_reader.read_dimensions(self.definition.dimensions)
        # TODO: confirm all required data is being loaded
        # loading the steel production data
        # loading steel direct and indirect trade data (
        # direct is for intermediate steel products, indirect for finished products like cars)
        # loading steel sector splits for intermediate products, and indirect trade
        self.parameters = self.data_reader.read_parameters(self.definition.parameters, dims=self.dims)
        self.processes = fd.make_processes(self.definition.processes)

    def run(self):
        historic_trade_model = self.make_trade_model()
        historic_trade_model.balance(to='maximum')
        historic_mfa = self.make_historic_mfa(historic_trade_model)
        historic_mfa.compute()
        historic_in_use_stock = self.model_historic_stock(historic_mfa.stocks['in_use'])
        future_in_use_stock = self.create_future_stock_from_historic(historic_in_use_stock)
        future_trade_model = historic_trade_model.predict(future_in_use_stock)
        future_trade_model.balance()
        mfa = self.make_future_mfa(future_in_use_stock, future_trade_model)
        mfa.compute()
        self.data_writer.export_mfa(mfa=mfa)
        self.data_writer.visualize_results(mfa=mfa)

    def make_historic_mfa(self, trade_model) -> InflowDrivenHistoricSteelMFASystem:
        """
        Splitting production and direct trade by IP sector splits, and indirect trade by category trade sector splits (s. step 3)
        subtracting Losses in steel forming from production by IP data
        adding direct trade by IP to production by IP
        transforming that to production by category via some distribution assumptions
        subtracting losses in steel fabrication (transformation of IP to end use products)
        adding indirect trade by category
        This equals the inflow into the in use stock
        via lifetime assumptions I can calculate in use stock from inflow into in use stock and lifetime
        """

        historic_dims = self.dims.get_subset(('h', 'e', 'r', 'i', 'g'))
        historic_processes = [
            'sysenv',
            'forming',
            'ip_market',
            # 'ip_trade', # todo decide whether to incorporate, depending on trade balancing
            'fabrication',
            # 'indirect_trade', # todo decide whether to incorporate, depending on trade balancing
            'use'
        ]
        processes = fd.make_processes(historic_processes)
        flows = fd.make_empty_flows(
            processes=processes,
            flow_definitions=[f for f in self.definition.flows if 'h' in f.dim_letters],
            dims=historic_dims
        )
        stocks = fd.make_empty_stocks(
            processes=processes,
            stock_definitions=[s for s in self.definition.stocks if 'h' in s.dim_letters],
            dims=historic_dims
        )

        return InflowDrivenHistoricSteelMFASystem(
            cfg=self.cfg,
            parameters=self.parameters,
            processes=processes,
            dims=historic_dims,
            flows=flows,
            stocks=stocks,
            trade_model=trade_model,
        )

    def model_historic_stock(self, historic_in_use_stock):
        """
        Calculate stocks and outflow through dynamic stock model
        """
        prm = self.parameters

        dsm = fd.InflowDrivenDSM(
            dims=historic_in_use_stock.dims,
            name='in_use',
            process=self.processes['use'],
            lifetime_model=self.cfg.customization.lifetime_model,
            inflow=historic_in_use_stock.inflow,
            time_letter='h',
        )
        dsm.lifetime_model.set_prms(
            mean=prm['lifetime_mean'],
            std=prm['lifetime_std'])

        dsm.compute()  # gives stocks and outflows corresponding to inflow

        historic_in_use_stock.stock[...] = dsm.stock
        historic_in_use_stock.outflow[...] = dsm.outflow

        return historic_in_use_stock

    def create_future_stock_from_historic(self, historic_in_use_stock):
        # extrapolate in use stock to future
        total_in_use_stock = extrapolate_stock(
            historic_in_use_stock.stock, dims=self.dims, parameters=self.parameters,
            curve_strategy=self.cfg.customization.curve_strategy, target_dim_letters=('t', 'r')
        )

        # calculate and apply sector splits for in use stock
        sector_splits = calc_stock_sector_splits(self.dims,
                                                 self.parameters['gdppc'].values,
                                                 self.parameters['lifetime_mean'].values,
                                                 historic_in_use_stock.stock.get_shares_over('g').values)
        in_use_stock = sector_splits * total_in_use_stock
        in_use_stock = fd.StockArray(**dict(in_use_stock))  # cast to Stock Array

        # create dynamic stock model for in use stock

        dsm = fd.StockDrivenDSM(
            dims=in_use_stock.dims,
            name='in_use',
            process=self.processes['use'],
            lifetime_model=self.cfg.customization.lifetime_model,
            stock=in_use_stock,
        )
        dsm.lifetime_model.set_prms(
            mean=self.parameters['lifetime_mean'],
            std=self.parameters['lifetime_std'])
        dsm.compute()  # gives inflows and outflows corresponding to in-use stock

        # smooth short-term demand

        historic_demand = historic_in_use_stock.inflow
        demand_via_gdp = extrapolate_to_future(historic_demand, scale_by=self.parameters['gdppc'])
        demand_via_stock = dsm.inflow

        smoothing_start_idx = historic_demand.values.shape[0]
        demand = smooth(demand_via_stock, demand_via_gdp, type='sigmoid',
                        start_idx=smoothing_start_idx,
                        duration=20)

        # create final dynamic stock model

        new_dsm = fd.InflowDrivenDSM(
            dims=in_use_stock.dims,
            name='in_use',
            process=self.processes['use'],
            lifetime_model=self.cfg.customization.lifetime_model,
            inflow=demand,
        )
        new_dsm.lifetime_model.set_prms(
            mean=self.parameters['lifetime_mean'],
            std=self.parameters['lifetime_std'])
        new_dsm.compute()  # gives inflows and outflows corresponding to in-use stock

        return fd.SimpleFlowDrivenStock(
            dims=new_dsm.dims,
            stock=new_dsm.stock,
            inflow=new_dsm.inflow,
            outflow=new_dsm.outflow,
            name='in_use',
            process_name='use',
            process=self.processes['use'],
        )

    def make_trade_model(self):
        """
        Create a trade module that stores and calculates the trade flows between regions and sectors.
        """
        trade_prm_names = [
            'direct_imports',
            'direct_exports',
            'indirect_imports',
            'indirect_exports',
            'scrap_imports',
            'scrap_exports'
        ]
        trade_prms = {name: self.parameters[name] for name in trade_prm_names}
<<<<<<< HEAD
        self.parameters = {name: self.parameters[name] for name in self.parameters if name not in trade_prm_names}
        return SteelTradeModel.create(dims=self.dims, trade_data=trade_prms)
=======
        self.parameters = {name : self.parameters[name] for name in self.parameters if name not in trade_prm_names}
        return SteelTradeModel.create(trade_data=trade_prms)
>>>>>>> 22a04cba

    def make_future_mfa(self, future_in_use_stock, trade_model):
        flows = fd.make_empty_flows(
            processes=self.processes,
            flow_definitions=[f for f in self.definition.flows if 't' in f.dim_letters],
            dims=self.dims
        )
        stocks = fd.make_empty_stocks(
            processes=self.processes,
            stock_definitions=[s for s in self.definition.stocks if 't' in s.dim_letters],
            dims=self.dims
        )
        stocks['use'] = future_in_use_stock
        return StockDrivenSteelMFASystem(
            dims=self.dims, parameters=self.parameters,
            processes=self.processes, flows=flows, stocks=stocks,
            trade_model=trade_model,
        )<|MERGE_RESOLUTION|>--- conflicted
+++ resolved
@@ -1,13 +1,4 @@
-<<<<<<< HEAD
 import flodym as fd
-=======
-from sodym import (
-    MFADefinition, DimensionDefinition, FlowDefinition, ParameterDefinition, StockDefinition,
-    Process, FlowDrivenStock
-)
-from sodym.stock_helper import create_dynamic_stock, make_empty_stocks
-from sodym.flow_helper import make_empty_flows
->>>>>>> 22a04cba
 
 from simson.common.common_cfg import CommonCfg
 from simson.common.data_transformations import extrapolate_stock, extrapolate_to_future, smooth
@@ -97,7 +88,7 @@
             trade_model=trade_model,
         )
 
-    def model_historic_stock(self, historic_in_use_stock):
+    def model_historic_stock(self, historic_in_use_stock: fd.Stock):
         """
         Calculate stocks and outflow through dynamic stock model
         """
@@ -122,7 +113,7 @@
 
         return historic_in_use_stock
 
-    def create_future_stock_from_historic(self, historic_in_use_stock):
+    def create_future_stock_from_historic(self, historic_in_use_stock: fd.Stock):
         # extrapolate in use stock to future
         total_in_use_stock = extrapolate_stock(
             historic_in_use_stock.stock, dims=self.dims, parameters=self.parameters,
@@ -199,13 +190,8 @@
             'scrap_exports'
         ]
         trade_prms = {name: self.parameters[name] for name in trade_prm_names}
-<<<<<<< HEAD
         self.parameters = {name: self.parameters[name] for name in self.parameters if name not in trade_prm_names}
-        return SteelTradeModel.create(dims=self.dims, trade_data=trade_prms)
-=======
-        self.parameters = {name : self.parameters[name] for name in self.parameters if name not in trade_prm_names}
         return SteelTradeModel.create(trade_data=trade_prms)
->>>>>>> 22a04cba
 
     def make_future_mfa(self, future_in_use_stock, trade_model):
         flows = fd.make_empty_flows(
