<<<<<<< HEAD
import numpy as np  # TODO: really necessary? -> scaling in other script?
from sodym import (
    MFADefinition, DimensionDefinition, FlowDefinition, ParameterDefinition, StockDefinition,
    Process, FlowDrivenStock, StockArray
=======
from flodym import (
    MFADefinition,
    DimensionDefinition,
    FlowDefinition,
    ParameterDefinition,
    StockDefinition,
    Process,
    SimpleFlowDrivenStock,
    Stock,
    Parameter,
    make_empty_stocks,
    make_empty_flows,
    make_processes,
    StockDrivenDSM,
    InflowDrivenDSM,
>>>>>>> f295e0f0
)

from simson.common.common_cfg import CommonCfg
from simson.common.data_transformations import extrapolate_stock, extrapolate_to_future
from simson.common.custom_data_reader import CustomDataReader
from simson.steel.steel_export import SteelDataExporter
from simson.steel.stock_driven_steel import StockDrivenSteelMFASystem
from simson.steel.inflow_driven_steel_historic import InflowDrivenHistoricSteelMFASystem
from simson.steel.steel_trade_model import SteelTradeModel
from simson.steel.steel_sector_splits import calc_final_stock_sector_splits, calc_stock_sector_splits


class SteelModel:

    def __init__(self, cfg: CommonCfg):
        self.cfg = cfg
        self.definition = self.set_up_definition()
<<<<<<< HEAD
        self.data_reader = CustomDataReader(input_data_path=self.cfg.input_data_path)
        self.data_writer = SteelDataExporter(
=======
        self.data_reader = CustomDataReader(input_data_path=self.cfg.input_data_path, definition=self.definition)
        self.data_writer = CustomDataExporter(
>>>>>>> f295e0f0
            **dict(self.cfg.visualization), output_path=self.cfg.output_path,
            display_names=self.display_names
        )

        self.dims = self.data_reader.read_dimensions(self.definition.dimensions)
        # TODO: confirm all required data is being loaded
        # loading the steel production data
        # loading steel direct and indirect trade data (
        # direct is for intermediate steel products, indirect for finished products like cars)
        # loading steel sector splits for intermediate products, and indirect trade
        self.parameters = self.data_reader.read_parameters(self.definition.parameters, dims=self.dims)
        self.processes = make_processes(self.definition.processes)

    def run(self):
        # self.parameters['lifetime_std'][...] = self.parameters['lifetime_mean'] * 0.5  # TODO Decide; Delete

        trade_model = self.make_trade_model()
        trade_model.balance_historic_trade()
        historic_mfa = self.make_historic_mfa(trade_model)
        historic_mfa.compute()
        historic_in_use_stock = self.model_historic_stock(historic_mfa.stocks['in_use'])
        future_in_use_stock = self.create_future_stock_from_historic(historic_in_use_stock)
        trade_model = trade_model.predict(future_in_use_stock)
        trade_model.balance_future_trade()
        mfa = self.make_future_mfa(future_in_use_stock, trade_model)
        mfa.compute()
        self.data_writer.export_mfa(mfa=mfa)
        self.data_writer.visualize_results(mfa=mfa)

    def make_historic_mfa(self, trade_model) -> InflowDrivenHistoricSteelMFASystem:
        """
        Splitting production and direct trade by IP sector splits, and indirect trade by category trade sector splits (s. step 3)
        subtracting Losses in steel forming from production by IP data
        adding direct trade by IP to production by IP
        transforming that to production by category via some distribution assumptions
        subtracting losses in steel fabrication (transformation of IP to end use products)
        adding indirect trade by category
        This equals the inflow into the in use stock
        via lifetime assumptions I can calculate in use stock from inflow into in use stock and lifetime
        """

        historic_dims = self.dims.get_subset(('h', 'e', 'r', 'i', 'g'))
        historic_processes = [
            'sysenv',
            'forming',
            'ip_market',
            # 'ip_trade', # todo decide whether to incorporate, depending on trade balancing
            'fabrication',
            # 'indirect_trade', # todo decide whether to incorporate, depending on trade balancing
            'use'
        ]
        processes = make_processes(historic_processes)
        flows = make_empty_flows(
            processes=processes,
            flow_definitions=[f for f in self.definition.flows if 'h' in f.dim_letters],
            dims=historic_dims
        )
        stocks = make_empty_stocks(
            processes=processes,
            stock_definitions=[s for s in self.definition.stocks if 'h' in s.dim_letters],
            dims=historic_dims
        )

<<<<<<< HEAD
        processes = {p: self.processes[p] for p in historic_processes}
=======
>>>>>>> f295e0f0
        return InflowDrivenHistoricSteelMFASystem(
            cfg=self.cfg,
            parameters=self.parameters,
            processes=processes,
            dims=historic_dims,
            flows=flows,
            stocks=stocks,
            trade_model=trade_model,
        )

    def model_historic_stock(self, historic_in_use_stock):
        """
        Calculate stocks and outflow through dynamic stock model
        """
        prm = self.parameters
        dsm = create_dynamic_stock(name='in_use', process=self.processes['use'],
                                   inflow=historic_in_use_stock.inflow, ldf_type=self.cfg.customization.ldf_type,
                                   lifetime_mean=prm['lifetime_mean'], lifetime_std=prm['lifetime_std'],
                                   time_letter='h')

        dsm.compute()
        historic_in_use_stock.stock[...] = dsm.stock
        historic_in_use_stock.outflow[...] = dsm.outflow

        return historic_in_use_stock

    def create_future_stock_from_historic(self, historic_in_use_stock):
        total_in_use_stock = extrapolate_stock(
            historic_in_use_stock.stock, dims=self.dims, parameters=self.parameters,
            curve_strategy=self.cfg.customization.curve_strategy, target_dim_letters=('t', 'r')
        )

<<<<<<< HEAD
        sector_splits = calc_stock_sector_splits(self.dims,
                                                 self.parameters['gdppc'].values,
                                                 self.parameters['lifetime_mean'].values,
                                                 historic_in_use_stock.stock.get_shares_over('g').values)

        in_use_stock = sector_splits * total_in_use_stock
        in_use_stock = StockArray(**dict(in_use_stock))  # cast to Stock Array

        # create dynamic stock model for in use stock

        dsm = create_dynamic_stock(
            name='in_use', process=self.processes['use'],
            ldf_type=self.cfg.customization.ldf_type,
            stock=in_use_stock, lifetime_mean=self.parameters['lifetime_mean'],
            lifetime_std=self.parameters['lifetime_std'],
=======
        dsm = StockDrivenDSM(
            dims=in_use_stock.dims,
            name='in_use',
            process=self.processes['use'],
            lifetime_model=self.cfg.customization.lifetime_model,
            stock=in_use_stock,
>>>>>>> f295e0f0
        )
        dsm.lifetime_model.set_prms(
            mean=self.parameters['lifetime_mean'],
            std=self.parameters['lifetime_std'])
        dsm.compute()  # gives inflows and outflows corresponding to in-use stock
<<<<<<< HEAD
=======
        return SimpleFlowDrivenStock(
            dims=dsm.dims,
            stock=dsm.stock,
            inflow=dsm.inflow,
            outflow=dsm.outflow,
            name='in_use',
            process_name='use',
            process=self.processes['use'],
            )
>>>>>>> f295e0f0

        old_stock = dsm.stock

        # smooth short-term demand

        historic_demand = historic_in_use_stock.inflow

        years = 20

        past = np.linspace(0, 0, num=123)

        ## smoothing method

        ### linear smoothing

        short_term_linear = np.linspace(0, 1, num=years)

        ### sigmoid smoothing

        short_term_sigmoid = np.arange(years)
        short_term_sigmoid = 1 / (
                1 + np.e ** (
                -((short_term_sigmoid - years / 2)) / 2))  # increase last number to flatten sigmoid further

<<<<<<< HEAD
        ### choose between linear and sigmoid smoothing
=======
        global_indirect_imports = future_trade['indirect_imports'].sum_over(sum_over_dims='r')
        future_trade['indirect_exports'][...] = extrapolate_to_future(
            historic_values=historic_trade['indirect_exports'],
            scale_by=global_indirect_imports)
>>>>>>> f295e0f0

        short_term = short_term_linear

<<<<<<< HEAD
        future = np.linspace(1, 1, num=201 - 123 - years)
        scaler = np.concatenate((past, short_term, future))

        demand_via_stock_old = dsm.inflow.copy()  # TODO delete, just needed for visualisation
=======
        total_product_demand = product_demand.sum_over(sum_over_dims='g')
        future_trade['direct_imports'][...] = extrapolate_to_future(
            historic_values=historic_trade['direct_imports'],
            scale_by=total_product_demand)

        global_direct_imports = future_trade['direct_imports'].sum_over(sum_over_dims='r')
        future_trade['direct_exports'][...] = extrapolate_to_future(
            historic_values=historic_trade['direct_exports'],
            scale_by=global_direct_imports)
>>>>>>> f295e0f0

        demand_via_gdp = extrapolate_to_future(historic_demand, scale_by=self.parameters['gdppc'])
        demand_via_stock = dsm.inflow
        demand_via_gdp_old = demand_via_gdp.copy()  # TODO delete, just neeeded for visualisation

<<<<<<< HEAD
        demand_via_stock.values = np.einsum('trg,t->trg', demand_via_stock.values, scaler)
        demand_via_gdp.values = np.einsum('trg,t->trg', demand_via_gdp.values, 1 - scaler)
        demand_via_stock[...] += demand_via_gdp

        # TODO delete visualisation
        stock = total_in_use_stock.values
        pop = self.parameters['population'].values
        stock_pc = stock / pop
        years = range(1900, 2101)
        import matplotlib.pyplot as plt
        for r, region in enumerate(self.dims['Region'].items):
            plt.plot(years, stock_pc[:, r], label=f'{region}')
        plt.legend()
        plt.xlabel('Year')
        plt.ylabel('Stock per capita')
        plt.title('Stock per capita over time')
        plt.show()
=======
        total_eol_products = eol_products.sum_over(sum_over_dims='g')
        total_scrap_exports = extrapolate_to_future(
            historic_values=historic_trade['scrap_exports'],
            scale_by=total_eol_products) # shouldn't this be total _collected_ scrap?

        global_scrap_exports = total_scrap_exports.sum_over(sum_over_dims='r')
        total_scrap_imports = extrapolate_to_future(
            historic_values=historic_trade['scrap_imports'],
            scale_by=global_scrap_exports)
>>>>>>> f295e0f0

        visualise = False
        if visualise:
            from sodym.export.array_plotter import PlotlyArrayPlotter

            ap_gdp = PlotlyArrayPlotter(
                array=demand_via_gdp_old.sum_nda_over('g'),
                intra_line_dim='Time',
                subplot_dim='Region',
                line_label='GDP',
            )

            fig = ap_gdp.plot()

            ap_smoothed = PlotlyArrayPlotter(
                array=demand_via_stock.sum_nda_over('g'),
                intra_line_dim='Time',
                subplot_dim='Region',
                line_label='smoothed',
                fig=fig
            )

            fig = ap_smoothed.plot()

            ap_old = PlotlyArrayPlotter(
                array=demand_via_stock_old.sum_nda_over('g'),
                intra_line_dim='Time',
                subplot_dim='Region',
                line_label='old',
                fig=fig
            )

            ap_old.plot(do_show=True)

            prm = self.parameters
            dsm = create_dynamic_stock(name='in_use', process=self.processes['use'],
                                       inflow=demand_via_stock, ldf_type=self.cfg.customization.ldf_type,
                                       lifetime_mean=prm['lifetime_mean'], lifetime_std=prm['lifetime_std'],
                                       time_letter='t')

            dsm.compute()

            # TODO Delete

            ap_old = PlotlyArrayPlotter(
                array=old_stock.sum_nda_over('g'),
                intra_line_dim='Time',
                subplot_dim='Region',
                line_label='Old Stock',
            )

            fig = ap_old.plot()

            ap_stock = PlotlyArrayPlotter(
                array=dsm.stock.sum_nda_over('g'),
                intra_line_dim='Time',
                subplot_dim='Region',
                line_label='New Stock',
                fig=fig)

            ap_stock.plot(do_show=True)

        return FlowDrivenStock(
            stock=dsm.stock, inflow=dsm.inflow, outflow=dsm.outflow, name='in_use', process_name='use',
            process=self.processes['use'], )

    def make_trade_model(self):
        """
        Create a trade module that stores and calculates the trade flows between regions and sectors.
        """
        trade_prm_names = [
            'direct_imports',
            'direct_exports',
            'indirect_imports',
            'indirect_exports',
            'scrap_imports',
            'scrap_exports'
        ]
        trade_prms = {name: self.parameters[name] for name in trade_prm_names}
        self.parameters = {name: self.parameters[name] for name in self.parameters if name not in trade_prm_names}
        return SteelTradeModel.create(dims=self.dims, trade_data=trade_prms)

    def make_future_mfa(self, future_in_use_stock, trade_model):
        flows = make_empty_flows(
            processes=self.processes,
            flow_definitions=[f for f in self.definition.flows if 't' in f.dim_letters],
            dims=self.dims
        )
        stocks = make_empty_stocks(
            processes=self.processes,
            stock_definitions=[s for s in self.definition.stocks if 't' in s.dim_letters],
            dims=self.dims
        )
        stocks['use'] = future_in_use_stock
        return StockDrivenSteelMFASystem(
<<<<<<< HEAD
            dims=self.dims, parameters=self.parameters, scalar_parameters=self.scalar_parameters,
            processes=self.processes, flows=flows, stocks=stocks, trade_model=trade_model,
=======
            dims=future_dims, parameters=self.parameters,
            processes=self.processes, flows=flows, stocks=stocks
>>>>>>> f295e0f0
        )

    # Dictionary of variable names vs names displayed in figures. Used by visualization routines.
    display_names = {
        'sysenv': 'System environment',
        'bof_production': 'Production (BF/BOF)',
        'eaf_production': 'Production (EAF)',
        'forming': 'Forming',
        'ip_market': 'Intermediate product market',
        # 'ip_trade': 'Intermediate product trade',  # todo decide whether to incorporate, depending on trade balancing
        'fabrication': 'Fabrication',
        # 'indirect_trade': 'Indirect trade', # todo decide whether to incorporate, depending on trade balancing
        'in_use': 'Use phase',
        'obsolete': 'Obsolete stocks',
        'eol_market': 'End of life product market',
        # 'eol_trade': 'End of life trade', # todo decide whether to incorporate, depending on trade balancing
        'recycling': 'Recycling',
        'scrap_market': 'Scrap market',
        'excess_scrap': 'Excess scrap'
    }

    def set_up_definition(self):
        dimensions = [
            DimensionDefinition(name='Time', dim_letter='t', dtype=int),
            DimensionDefinition(name='Element', dim_letter='e', dtype=str),
            DimensionDefinition(name='Region', dim_letter='r', dtype=str),
            DimensionDefinition(name='Intermediate', dim_letter='i', dtype=str),
            DimensionDefinition(name='Good', dim_letter='g', dtype=str),
            DimensionDefinition(name='Scenario', dim_letter='s', dtype=str),
            DimensionDefinition(name='Historic Time', dim_letter='h', dtype=int),
        ]

        processes = [
            'sysenv',
            'bof_production',
            'eaf_production',
            'forming',
            'ip_market',
            # 'ip_trade',
            'fabrication',
            # 'indirect_trade',
            'use',
            'obsolete',
            'eol_market',
            # 'eol_trade',
            'recycling',
            'scrap_market',
            'excess_scrap'
        ]

        # names are auto-generated, see Flow class documetation
        flows = [
            # Historic Flows

            FlowDefinition(from_process='sysenv', to_process='forming', dim_letters=('h', 'r', 'i')),
            FlowDefinition(from_process='forming', to_process='ip_market', dim_letters=('h', 'r', 'i')),
            FlowDefinition(from_process='forming', to_process='sysenv', dim_letters=('h', 'r')),
            FlowDefinition(from_process='ip_market', to_process='fabrication', dim_letters=('h', 'r', 'i')),
            FlowDefinition(from_process='ip_market', to_process='sysenv', dim_letters=('h', 'r', 'i')),
            FlowDefinition(from_process='sysenv', to_process='ip_market', dim_letters=('h', 'r', 'i')),
            FlowDefinition(from_process='fabrication', to_process='use', dim_letters=(('h', 'r', 'g'))),
            FlowDefinition(from_process='fabrication', to_process='sysenv', dim_letters=('h', 'r')),
            FlowDefinition(from_process='use', to_process='sysenv', dim_letters=('h', 'r', 'g')),
            FlowDefinition(from_process='sysenv', to_process='use', dim_letters=('h', 'r', 'g')),

            # Future Flows

            FlowDefinition(from_process='sysenv', to_process='bof_production', dim_letters=('t', 'e', 'r')),
            FlowDefinition(from_process='scrap_market', to_process='bof_production', dim_letters=('t', 'e', 'r')),
            FlowDefinition(from_process='bof_production', to_process='forming', dim_letters=('t', 'e', 'r')),
            FlowDefinition(from_process='bof_production', to_process='sysenv', dim_letters=('t', 'e', 'r',)),
            FlowDefinition(from_process='scrap_market', to_process='eaf_production', dim_letters=('t', 'e', 'r')),
            FlowDefinition(from_process='eaf_production', to_process='forming', dim_letters=('t', 'e', 'r')),
            FlowDefinition(from_process='eaf_production', to_process='sysenv', dim_letters=('t', 'e', 'r')),
            FlowDefinition(from_process='forming', to_process='ip_market', dim_letters=('t', 'e', 'r', 'i')),
            FlowDefinition(from_process='forming', to_process='scrap_market', dim_letters=('t', 'e', 'r')),
            FlowDefinition(from_process='forming', to_process='sysenv', dim_letters=('t', 'e', 'r')),
            FlowDefinition(from_process='ip_market', to_process='fabrication', dim_letters=('t', 'e', 'r', 'i')),
            FlowDefinition(from_process='ip_market', to_process='sysenv', dim_letters=('t', 'e', 'r', 'i')),
            FlowDefinition(from_process='sysenv', to_process='ip_market', dim_letters=('t', 'e', 'r', 'i')),
            FlowDefinition(from_process='fabrication', to_process='use', dim_letters=('t', 'e', 'r', 'g')),
            FlowDefinition(from_process='fabrication', to_process='scrap_market', dim_letters=('t', 'e', 'r')),
            FlowDefinition(from_process='use', to_process='sysenv', dim_letters=('t', 'e', 'r', 'g')),
            FlowDefinition(from_process='sysenv', to_process='use', dim_letters=('t', 'e', 'r', 'g')),
            FlowDefinition(from_process='use', to_process='obsolete', dim_letters=('t', 'e', 'r', 'g')),
            FlowDefinition(from_process='use', to_process='eol_market', dim_letters=('t', 'e', 'r', 'g')),
            FlowDefinition(from_process='eol_market', to_process='recycling', dim_letters=('t', 'e', 'r', 'g')),
            FlowDefinition(from_process='eol_market', to_process='sysenv', dim_letters=('t', 'e', 'r', 'g')),
            FlowDefinition(from_process='sysenv', to_process='eol_market', dim_letters=('t', 'e', 'r', 'g')),
            FlowDefinition(from_process='sysenv', to_process='recycling', dim_letters=('t', 'e', 'r', 'g')),
            FlowDefinition(from_process='recycling', to_process='scrap_market', dim_letters=('t', 'e', 'r', 'g')),
            FlowDefinition(from_process='scrap_market', to_process='excess_scrap', dim_letters=('t', 'e', 'r'))
        ]

        stocks = [
            StockDefinition(
                name='in_use',
                process='use',
                dim_letters=('h', 'r', 'g'),
                subclass=SimpleFlowDrivenStock,
                time_letter='h'),
            StockDefinition(name='use', process='use', dim_letters=('t', 'e', 'r', 'g'), subclass=SimpleFlowDrivenStock),
            StockDefinition(name='obsolete', process='obsolete', dim_letters=('t', 'e', 'r', 'g'), subclass=SimpleFlowDrivenStock),
            StockDefinition(name='excess_scrap', process='excess_scrap', dim_letters=('t', 'e', 'r'), subclass=SimpleFlowDrivenStock),
        ]

        parameters = [
            ParameterDefinition(name='forming_yield', dim_letters=('i',)),
            ParameterDefinition(name='fabrication_yield', dim_letters=('g',)),
            ParameterDefinition(name='recovery_rate', dim_letters=('g',)),
            ParameterDefinition(name='external_copper_rate', dim_letters=('g',)),
            ParameterDefinition(name='cu_tolerances', dim_letters=('i',)),
            ParameterDefinition(name='good_to_intermediate_distribution', dim_letters=('g', 'i')),

            ParameterDefinition(name='production', dim_letters=('h', 'r')),
            ParameterDefinition(name='production_by_intermediate', dim_letters=('h', 'r', 'i')),
            ParameterDefinition(name='direct_imports', dim_letters=('h', 'r', 'i')),
            ParameterDefinition(name='direct_exports', dim_letters=('h', 'r', 'i')),
            ParameterDefinition(name='indirect_imports', dim_letters=('h', 'r', 'g')),
            ParameterDefinition(name='indirect_exports', dim_letters=('h', 'r', 'g')),
            ParameterDefinition(name='scrap_imports', dim_letters=('h', 'r')),
            ParameterDefinition(name='scrap_exports', dim_letters=('h', 'r')),

            ParameterDefinition(name='population', dim_letters=('t', 'r')),
            ParameterDefinition(name='gdppc', dim_letters=('t', 'r')),
<<<<<<< HEAD
            ParameterDefinition(name=f'lifetime_mean', dim_letters=('r', 'g')),
            ParameterDefinition(name=f'lifetime_std', dim_letters=('r', 'g')),

            ParameterDefinition(name='pigiron_production', dim_letters=('h', 'r')),
            ParameterDefinition(name='pigiron_imports', dim_letters=('h', 'r')),
            ParameterDefinition(name='pigiron_exports', dim_letters=('h', 'r')),
            ParameterDefinition(name='pigiron_to_cast', dim_letters=('h', 'r')),
            ParameterDefinition(name='dri_production', dim_letters=('h', 'r')),
            ParameterDefinition(name='dri_imports', dim_letters=('h', 'r')),
            ParameterDefinition(name='dri_exports', dim_letters=('h', 'r')),
        ]

        scalar_parameters = ['max_scrap_share_base_model', 'scrap_in_bof_rate', 'forming_losses', 'production_yield']
=======
            ParameterDefinition(name='lifetime_mean', dim_letters=('r', 'g')),
            ParameterDefinition(name='lifetime_std', dim_letters=('r', 'g')),

            ParameterDefinition(name='max_scrap_share_base_model', dim_letters=()),
            ParameterDefinition(name='scrap_in_bof_rate', dim_letters=()),
            ParameterDefinition(name='forming_losses', dim_letters=()),
            ParameterDefinition(name='production_yield', dim_letters=()),
        ]
>>>>>>> f295e0f0

        return MFADefinition(
            dimensions=dimensions,
            processes=processes,
            flows=flows,
            stocks=stocks,
            parameters=parameters,
        )<|MERGE_RESOLUTION|>--- conflicted
+++ resolved
@@ -1,9 +1,4 @@
-<<<<<<< HEAD
-import numpy as np  # TODO: really necessary? -> scaling in other script?
-from sodym import (
-    MFADefinition, DimensionDefinition, FlowDefinition, ParameterDefinition, StockDefinition,
-    Process, FlowDrivenStock, StockArray
-=======
+import numpy as np  # TODO check if otherwise possible
 from flodym import (
     MFADefinition,
     DimensionDefinition,
@@ -19,8 +14,9 @@
     make_processes,
     StockDrivenDSM,
     InflowDrivenDSM,
->>>>>>> f295e0f0
 )
+#from flodym.stock_helper import create_dynamic_stock, make_empty_stocks
+#from flodym.flow_helper import make_empty_flows
 
 from simson.common.common_cfg import CommonCfg
 from simson.common.data_transformations import extrapolate_stock, extrapolate_to_future
@@ -37,13 +33,8 @@
     def __init__(self, cfg: CommonCfg):
         self.cfg = cfg
         self.definition = self.set_up_definition()
-<<<<<<< HEAD
         self.data_reader = CustomDataReader(input_data_path=self.cfg.input_data_path)
         self.data_writer = SteelDataExporter(
-=======
-        self.data_reader = CustomDataReader(input_data_path=self.cfg.input_data_path, definition=self.definition)
-        self.data_writer = CustomDataExporter(
->>>>>>> f295e0f0
             **dict(self.cfg.visualization), output_path=self.cfg.output_path,
             display_names=self.display_names
         )
@@ -107,10 +98,6 @@
             dims=historic_dims
         )
 
-<<<<<<< HEAD
-        processes = {p: self.processes[p] for p in historic_processes}
-=======
->>>>>>> f295e0f0
         return InflowDrivenHistoricSteelMFASystem(
             cfg=self.cfg,
             parameters=self.parameters,
@@ -130,7 +117,6 @@
                                    inflow=historic_in_use_stock.inflow, ldf_type=self.cfg.customization.ldf_type,
                                    lifetime_mean=prm['lifetime_mean'], lifetime_std=prm['lifetime_std'],
                                    time_letter='h')
-
         dsm.compute()
         historic_in_use_stock.stock[...] = dsm.stock
         historic_in_use_stock.outflow[...] = dsm.outflow
@@ -143,7 +129,6 @@
             curve_strategy=self.cfg.customization.curve_strategy, target_dim_letters=('t', 'r')
         )
 
-<<<<<<< HEAD
         sector_splits = calc_stock_sector_splits(self.dims,
                                                  self.parameters['gdppc'].values,
                                                  self.parameters['lifetime_mean'].values,
@@ -154,36 +139,17 @@
 
         # create dynamic stock model for in use stock
 
-        dsm = create_dynamic_stock(
-            name='in_use', process=self.processes['use'],
-            ldf_type=self.cfg.customization.ldf_type,
-            stock=in_use_stock, lifetime_mean=self.parameters['lifetime_mean'],
-            lifetime_std=self.parameters['lifetime_std'],
-=======
         dsm = StockDrivenDSM(
             dims=in_use_stock.dims,
             name='in_use',
             process=self.processes['use'],
             lifetime_model=self.cfg.customization.lifetime_model,
             stock=in_use_stock,
->>>>>>> f295e0f0
         )
         dsm.lifetime_model.set_prms(
             mean=self.parameters['lifetime_mean'],
             std=self.parameters['lifetime_std'])
         dsm.compute()  # gives inflows and outflows corresponding to in-use stock
-<<<<<<< HEAD
-=======
-        return SimpleFlowDrivenStock(
-            dims=dsm.dims,
-            stock=dsm.stock,
-            inflow=dsm.inflow,
-            outflow=dsm.outflow,
-            name='in_use',
-            process_name='use',
-            process=self.processes['use'],
-            )
->>>>>>> f295e0f0
 
         old_stock = dsm.stock
 
@@ -208,39 +174,19 @@
                 1 + np.e ** (
                 -((short_term_sigmoid - years / 2)) / 2))  # increase last number to flatten sigmoid further
 
-<<<<<<< HEAD
         ### choose between linear and sigmoid smoothing
-=======
-        global_indirect_imports = future_trade['indirect_imports'].sum_over(sum_over_dims='r')
-        future_trade['indirect_exports'][...] = extrapolate_to_future(
-            historic_values=historic_trade['indirect_exports'],
-            scale_by=global_indirect_imports)
->>>>>>> f295e0f0
 
         short_term = short_term_linear
 
-<<<<<<< HEAD
         future = np.linspace(1, 1, num=201 - 123 - years)
         scaler = np.concatenate((past, short_term, future))
 
         demand_via_stock_old = dsm.inflow.copy()  # TODO delete, just needed for visualisation
-=======
-        total_product_demand = product_demand.sum_over(sum_over_dims='g')
-        future_trade['direct_imports'][...] = extrapolate_to_future(
-            historic_values=historic_trade['direct_imports'],
-            scale_by=total_product_demand)
-
-        global_direct_imports = future_trade['direct_imports'].sum_over(sum_over_dims='r')
-        future_trade['direct_exports'][...] = extrapolate_to_future(
-            historic_values=historic_trade['direct_exports'],
-            scale_by=global_direct_imports)
->>>>>>> f295e0f0
 
         demand_via_gdp = extrapolate_to_future(historic_demand, scale_by=self.parameters['gdppc'])
         demand_via_stock = dsm.inflow
         demand_via_gdp_old = demand_via_gdp.copy()  # TODO delete, just neeeded for visualisation
 
-<<<<<<< HEAD
         demand_via_stock.values = np.einsum('trg,t->trg', demand_via_stock.values, scaler)
         demand_via_gdp.values = np.einsum('trg,t->trg', demand_via_gdp.values, 1 - scaler)
         demand_via_stock[...] += demand_via_gdp
@@ -258,17 +204,6 @@
         plt.ylabel('Stock per capita')
         plt.title('Stock per capita over time')
         plt.show()
-=======
-        total_eol_products = eol_products.sum_over(sum_over_dims='g')
-        total_scrap_exports = extrapolate_to_future(
-            historic_values=historic_trade['scrap_exports'],
-            scale_by=total_eol_products) # shouldn't this be total _collected_ scrap?
-
-        global_scrap_exports = total_scrap_exports.sum_over(sum_over_dims='r')
-        total_scrap_imports = extrapolate_to_future(
-            historic_values=historic_trade['scrap_imports'],
-            scale_by=global_scrap_exports)
->>>>>>> f295e0f0
 
         visualise = False
         if visualise:
@@ -331,9 +266,15 @@
 
             ap_stock.plot(do_show=True)
 
-        return FlowDrivenStock(
-            stock=dsm.stock, inflow=dsm.inflow, outflow=dsm.outflow, name='in_use', process_name='use',
-            process=self.processes['use'], )
+        return SimpleFlowDrivenStock(
+            dims=dsm.dims,
+            stock=dsm.stock,
+            inflow=dsm.inflow,
+            outflow=dsm.outflow,
+            name='in_use',
+            process_name='use',
+            process=self.processes['use'],
+            )
 
     def make_trade_model(self):
         """
@@ -364,14 +305,10 @@
         )
         stocks['use'] = future_in_use_stock
         return StockDrivenSteelMFASystem(
-<<<<<<< HEAD
-            dims=self.dims, parameters=self.parameters, scalar_parameters=self.scalar_parameters,
-            processes=self.processes, flows=flows, stocks=stocks, trade_model=trade_model,
-=======
-            dims=future_dims, parameters=self.parameters,
+            dims=self.dims, parameters=self.parameters,
             processes=self.processes, flows=flows, stocks=stocks
->>>>>>> f295e0f0
-        )
+        )
+
 
     # Dictionary of variable names vs names displayed in figures. Used by visualization routines.
     display_names = {
@@ -440,8 +377,8 @@
 
             FlowDefinition(from_process='sysenv', to_process='bof_production', dim_letters=('t', 'e', 'r')),
             FlowDefinition(from_process='scrap_market', to_process='bof_production', dim_letters=('t', 'e', 'r')),
-            FlowDefinition(from_process='bof_production', to_process='forming', dim_letters=('t', 'e', 'r')),
-            FlowDefinition(from_process='bof_production', to_process='sysenv', dim_letters=('t', 'e', 'r',)),
+            FlowDefinition(from_process='bof_production', to_process='forming', dim_letters=('t', 'e','r')),
+            FlowDefinition(from_process='bof_production', to_process='sysenv', dim_letters=('t', 'e','r',)),
             FlowDefinition(from_process='scrap_market', to_process='eaf_production', dim_letters=('t', 'e', 'r')),
             FlowDefinition(from_process='eaf_production', to_process='forming', dim_letters=('t', 'e', 'r')),
             FlowDefinition(from_process='eaf_production', to_process='sysenv', dim_letters=('t', 'e', 'r')),
@@ -496,7 +433,6 @@
 
             ParameterDefinition(name='population', dim_letters=('t', 'r')),
             ParameterDefinition(name='gdppc', dim_letters=('t', 'r')),
-<<<<<<< HEAD
             ParameterDefinition(name=f'lifetime_mean', dim_letters=('r', 'g')),
             ParameterDefinition(name=f'lifetime_std', dim_letters=('r', 'g')),
 
@@ -507,10 +443,7 @@
             ParameterDefinition(name='dri_production', dim_letters=('h', 'r')),
             ParameterDefinition(name='dri_imports', dim_letters=('h', 'r')),
             ParameterDefinition(name='dri_exports', dim_letters=('h', 'r')),
-        ]
-
-        scalar_parameters = ['max_scrap_share_base_model', 'scrap_in_bof_rate', 'forming_losses', 'production_yield']
-=======
+
             ParameterDefinition(name='lifetime_mean', dim_letters=('r', 'g')),
             ParameterDefinition(name='lifetime_std', dim_letters=('r', 'g')),
 
@@ -519,7 +452,6 @@
             ParameterDefinition(name='forming_losses', dim_letters=()),
             ParameterDefinition(name='production_yield', dim_letters=()),
         ]
->>>>>>> f295e0f0
 
         return MFADefinition(
             dimensions=dimensions,
