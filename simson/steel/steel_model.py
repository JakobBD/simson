import numpy as np
import flodym as fd

from simson.common.data_blending import blend, blend_over_time
from simson.common.common_cfg import GeneralCfg
<<<<<<< HEAD
from simson.common.data_transformations import extrapolate_stock, extrapolate_to_future
from simson.common.data_extrapolations import MultiDimLogSigmoidalExtrapolation
=======
from simson.common.data_transformations import StockExtrapolation, extrapolate_to_future
>>>>>>> c73790cf
from simson.common.custom_data_reader import CustomDataReader
from simson.common.trade import TradeSet
from simson.steel.steel_export import SteelDataExporter
from simson.steel.steel_mfa_system_future import StockDrivenSteelMFASystem
from simson.steel.steel_mfa_system_historic import InflowDrivenHistoricSteelMFASystem
from simson.steel.steel_definition import get_definition


class SteelModel:

    def __init__(self, cfg: GeneralCfg):
        self.cfg = cfg
        self.definition = get_definition(self.cfg)
        self.data_reader = CustomDataReader(
            input_data_path=self.cfg.input_data_path, definition=self.definition
        )
        self.data_writer = SteelDataExporter(
            cfg=self.cfg.visualization,
            do_export=self.cfg.do_export,
            output_path=self.cfg.output_path,
        )
        self.dims = self.data_reader.read_dimensions(self.definition.dimensions)
        self.parameters = self.data_reader.read_parameters(
            self.definition.parameters, dims=self.dims
        )
        self.modify_parameters()
        self.processes = fd.make_processes(self.definition.processes)

    def modify_parameters(self):
        """Manual changes to parameters in order to match historical scrap consumption."""
        lifetime_factor = fd.Parameter(dims=self.dims["t", "r"])
        lifetime_factor.values[:45, ...] = np.linspace(1.0, 0.7, 45)[:, np.newaxis]
        lifetime_factor.values[45:55, ...] = 0.7
        lifetime_factor.values[55:90, ...] = np.linspace(0.7, 0.8, 35)[:, np.newaxis]
        lifetime_factor.values[90:110, ...] = np.linspace(0.8, 1.3, 20)[:, np.newaxis]
        lifetime_factor.values[110:, ...] = 1.3
        self.parameters["lifetime_factor"] = lifetime_factor

        self.parameters["lifetime_mean"] = fd.Parameter(
            dims=self.dims["t", "r", "g"],
            values=(self.parameters["lifetime_factor"] * self.parameters["lifetime_mean"]).values,
        )
        self.parameters["lifetime_std"] = fd.Parameter(
            dims=self.dims["t", "r", "g"],
            values=(self.parameters["lifetime_factor"] * self.parameters["lifetime_std"]).values,
        )
        self.parameters["lifetime_mean"]["Construction"] = self.parameters["lifetime_mean"]["Construction"] * 1.5
        self.parameters["lifetime_std"]["Construction"] = self.parameters["lifetime_std"]["Construction"] * 1.5

        scrap_rate_factor = fd.Parameter(dims=self.dims["t",])
        scrap_rate_factor.values[:20] = 1.9
        scrap_rate_factor.values[20:50] = np.linspace(1.9, 1.6, 30)
        scrap_rate_factor.values[50:70] = 1.6
        scrap_rate_factor.values[70:100] = np.linspace(1.6, 0.8, 30)
        scrap_rate_factor.values[100:] = 0.8
        self.parameters["forming_yield"] = fd.Parameter(
            dims=self.dims["t", "i"],
            values=(1 - scrap_rate_factor * (1 - self.parameters["forming_yield"])).values,
        )
        self.parameters["fabrication_yield"] = fd.Parameter(
            dims=self.dims["t", "g"],
            values=(1 - scrap_rate_factor * (1 - self.parameters["fabrication_yield"])).values,
        )

        self.parameters["recovery_rate"].values *= 0.95

    def run(self):
        self.historic_mfa = self.make_historic_mfa()
        self.historic_mfa.compute()

        self.future_mfa = self.make_future_mfa()
        future_demand = self.get_future_demand()
        self.future_mfa.compute(future_demand, self.historic_mfa.trade_set)

        self.data_writer.export_mfa(mfa=self.future_mfa)
        self.data_writer.visualize_results(model=self)

    def make_historic_mfa(self) -> InflowDrivenHistoricSteelMFASystem:
        """
        Splitting production and direct trade by IP sector splits, and indirect trade by category trade sector splits (s. step 3)
        subtracting Losses in steel forming from production by IP data
        adding direct trade by IP to production by IP
        transforming that to production by category via some distribution assumptions
        subtracting losses in steel fabrication (transformation of IP to end use products)
        adding indirect trade by category
        This equals the inflow into the in use stock
        via lifetime assumptions I can calculate in use stock from inflow into in use stock and lifetime
        """

        historic_dim_letters = tuple([d for d in self.dims.letters if d != "t"])
        historic_dims = self.dims[historic_dim_letters]
        historic_processes = [
            "sysenv",
            "forming",
            "ip_market",
            "good_market",
            "fabrication",
            "use",
        ]
        processes = fd.make_processes(historic_processes)
        flows = fd.make_empty_flows(
            processes=processes,
            flow_definitions=[f for f in self.definition.flows if "h" in f.dim_letters],
            dims=historic_dims,
        )
        stocks = fd.make_empty_stocks(
            processes=processes,
            stock_definitions=[s for s in self.definition.stocks if "h" in s.dim_letters],
            dims=historic_dims,
        )
        trade_set = TradeSet.from_definitions(
            definitions=[td for td in self.definition.trades if "h" in td.dim_letters],
            dims=historic_dims,
        )

        return InflowDrivenHistoricSteelMFASystem(
            cfg=self.cfg,
            parameters=self.parameters,
            processes=processes,
            dims=historic_dims,
            flows=flows,
            stocks=stocks,
            trade_set=trade_set,
        )

    def get_future_demand(self):
        long_term_stock = self.get_long_term_stock()
        long_term_demand = self.get_demand_from_stock(long_term_stock)
        short_term_demand = self.get_short_term_demand_trend(
            historic_demand=self.historic_mfa.stocks["historic_in_use"].inflow,
        )
        demand = blend_over_time(
            target_dims=long_term_demand.dims,
            y_lower=short_term_demand,
            y_upper=long_term_demand,
            t_lower=self.historic_mfa.dims["h"].items[-1],
            t_upper=self.historic_mfa.dims["h"].items[-1] + 20,
        )
        return demand

    def get_long_term_stock(self):
        historic_stocks = self.historic_mfa.stocks["historic_in_use"].stock
        saturation_level = self.get_saturation_level(historic_stocks)

        # extrapolate in use stock to future
<<<<<<< HEAD
        total_in_use_stock = extrapolate_stock(
            historic_stocks,
            dims=self.dims,
            parameters=self.parameters,
            curve_strategy=self.cfg.customization.curve_strategy,
            target_dim_letters=(
                None if self.cfg.customization.do_stock_extrapolation_by_category else ("t", "r")
            ),
            saturation_level=saturation_level,
        )

        if not self.cfg.customization.do_stock_extrapolation_by_category:
            # calculate and apply sector splits for in use stock
            sector_splits = self.calc_stock_sector_splits()
            total_in_use_stock = total_in_use_stock * sector_splits
        return total_in_use_stock

    def get_saturation_level(self, historic_stocks):
        pop = self.parameters["population"]
        gdppc = self.parameters["gdppc"]
        historic_pop = pop[{"t": self.dims["h"]}]
        historic_stocks_pc = historic_stocks.sum_over("g") / historic_pop

        multi_dim_extrapolation = MultiDimLogSigmoidalExtrapolation(
            data_to_extrapolate=historic_stocks_pc.values, target_range=gdppc.values
=======
        stock_handler = StockExtrapolation(
            self.historic_mfa.stocks["historic_in_use"].stock,
            dims=self.dims,
            parameters=self.parameters,
            stock_extrapolation_class=self.cfg.customization.curve_strategy,
            target_dim_letters=("t", "r"),
        )

        total_in_use_stock = stock_handler.stocks

        # calculate and apply sector splits for in use stock
        sector_splits = self.calc_stock_sector_splits(
            self.historic_mfa.stocks["historic_in_use"].stock.get_shares_over("g"),
>>>>>>> c73790cf
        )
        multi_dim_params = multi_dim_extrapolation.get_params()
        saturation_level = multi_dim_params[0]

        if self.cfg.customization.do_stock_extrapolation_by_category:
            # TODO Decide method for high stock sector split
            highest_gdp_level = True
            if highest_gdp_level:
                high_stock_sector_split = self.get_high_stock_sector_split()
            else:  # calc regional specific stock sector split for end of century
                gdp_sector_splits = self.calc_stock_sector_splits().values
                high_stock_sector_split = gdp_sector_splits[-1]
            saturation_level = saturation_level * high_stock_sector_split.values

        return saturation_level

    def get_high_stock_sector_split(self):
        prm = self.parameters
        high_stock_sector_split = (
            prm["lifetime_mean"][{"t": self.dims["t"].items[-1]}] * prm["sector_split_high"]
        ).get_shares_over("g")
        return high_stock_sector_split

    def calc_stock_sector_splits(self):
        historical_sector_splits = self.historic_mfa.stocks[
            "historic_in_use"
        ].stock.get_shares_over("g")
        prm = self.parameters
        sector_split_high = self.get_high_stock_sector_split()
        sector_split_theory = blend(
            target_dims=self.dims["t", "r", "g"],
            y_lower=prm["sector_split_low"],
            y_upper=sector_split_high,
            x=prm["gdppc"].apply(np.log),
            x_lower=float(np.log(1000)),
            x_upper=float(np.log(100000)),
        )
        last_historical = historical_sector_splits[{"h": self.dims["h"].items[-1]}]
        historical_extrapolated = last_historical.cast_to(self.dims["t", "r", "g"])
        historical_extrapolated[{"t": self.dims["h"]}] = historical_sector_splits
        sector_splits = blend_over_time(
            target_dims=self.dims["t", "r", "g"],
            y_lower=historical_extrapolated,
            y_upper=sector_split_theory,
            t_lower=self.dims["h"].items[-1],
            t_upper=self.dims["t"].items[-1],
            type="converge_quadratic",
        )

        # # DEBUG
        # array_dict = {
        #     "Theory": sector_split_theory,
        #     "Historical": historical_extrapolated,
        #     "Blended": sector_splits,
        # }
        # for name, array in array_dict.items():
        #     plotter = fde.PlotlyArrayPlotter(
        #         array=array,
        #         intra_line_dim="Time",
        #         subplot_dim="Region",
        #         linecolor_dim="Good",
        #         title=name,
        #     )
        #     plotter.plot(do_show=True)
        return sector_splits

    def get_demand_from_stock(self, long_term_stock):
        # create dynamic stock model for in use stock
        in_use_dsm_long_term = fd.StockDrivenDSM(
            dims=self.dims["t", "r", "g"],
            lifetime_model=self.cfg.customization.lifetime_model,
        )
        in_use_dsm_long_term.lifetime_model.set_prms(
            mean=self.parameters["lifetime_mean"], std=self.parameters["lifetime_std"]
        )
        in_use_dsm_long_term.stock[...] = long_term_stock
        in_use_dsm_long_term.compute()
        return in_use_dsm_long_term.inflow

    def get_short_term_demand_trend(self, historic_demand: fd.FlodymArray):
        demand_via_gdp = extrapolate_to_future(historic_demand, scale_by=self.parameters["gdppc"])
        return demand_via_gdp

    def make_future_mfa(self) -> StockDrivenSteelMFASystem:
        flows = fd.make_empty_flows(
            processes=self.processes,
            flow_definitions=[f for f in self.definition.flows if "t" in f.dim_letters],
            dims=self.dims,
        )
        stocks = fd.make_empty_stocks(
            processes=self.processes,
            stock_definitions=[s for s in self.definition.stocks if "t" in s.dim_letters],
            dims=self.dims,
        )

        trade_set = TradeSet.from_definitions(
            definitions=[td for td in self.definition.trades if "t" in td.dim_letters],
            dims=self.dims,
        )

        return StockDrivenSteelMFASystem(
            dims=self.dims,
            parameters=self.parameters,
            processes=self.processes,
            flows=flows,
            stocks=stocks,
            trade_set=trade_set,
        )<|MERGE_RESOLUTION|>--- conflicted
+++ resolved
@@ -3,12 +3,8 @@
 
 from simson.common.data_blending import blend, blend_over_time
 from simson.common.common_cfg import GeneralCfg
-<<<<<<< HEAD
-from simson.common.data_transformations import extrapolate_stock, extrapolate_to_future
 from simson.common.data_extrapolations import MultiDimLogSigmoidalExtrapolation
-=======
 from simson.common.data_transformations import StockExtrapolation, extrapolate_to_future
->>>>>>> c73790cf
 from simson.common.custom_data_reader import CustomDataReader
 from simson.common.trade import TradeSet
 from simson.steel.steel_export import SteelDataExporter
@@ -154,17 +150,17 @@
         saturation_level = self.get_saturation_level(historic_stocks)
 
         # extrapolate in use stock to future
-<<<<<<< HEAD
-        total_in_use_stock = extrapolate_stock(
+        stock_handler = StockExtrapolation(
             historic_stocks,
             dims=self.dims,
             parameters=self.parameters,
-            curve_strategy=self.cfg.customization.curve_strategy,
+            stock_extrapolation_class=self.cfg.customization.stock_extrapolation_class,
             target_dim_letters=(
                 None if self.cfg.customization.do_stock_extrapolation_by_category else ("t", "r")
             ),
             saturation_level=saturation_level,
         )
+        total_in_use_stock = stock_handler.stocks
 
         if not self.cfg.customization.do_stock_extrapolation_by_category:
             # calculate and apply sector splits for in use stock
@@ -180,21 +176,6 @@
 
         multi_dim_extrapolation = MultiDimLogSigmoidalExtrapolation(
             data_to_extrapolate=historic_stocks_pc.values, target_range=gdppc.values
-=======
-        stock_handler = StockExtrapolation(
-            self.historic_mfa.stocks["historic_in_use"].stock,
-            dims=self.dims,
-            parameters=self.parameters,
-            stock_extrapolation_class=self.cfg.customization.curve_strategy,
-            target_dim_letters=("t", "r"),
-        )
-
-        total_in_use_stock = stock_handler.stocks
-
-        # calculate and apply sector splits for in use stock
-        sector_splits = self.calc_stock_sector_splits(
-            self.historic_mfa.stocks["historic_in_use"].stock.get_shares_over("g"),
->>>>>>> c73790cf
         )
         multi_dim_params = multi_dim_extrapolation.get_params()
         saturation_level = multi_dim_params[0]
