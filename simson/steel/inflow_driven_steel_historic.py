import numpy as np
from numpy.linalg import inv
<<<<<<< HEAD
from simson.common.inflow_driven_mfa import InflowDrivenHistoricMFA
from simson.steel.steel_trade_model import SteelTradeModel
from simson.steel.steel_sector_splits import calc_demand_sector_splits_via_gdp


class InflowDrivenHistoricSteelMFASystem(InflowDrivenHistoricMFA):
    trade_model: SteelTradeModel
=======

from flodym import MFASystem

class InflowDrivenHistoricSteelMFASystem(MFASystem):
>>>>>>> f295e0f0

    def compute(self):
        """
        Perform all computations for the MFA system.
        """
        self.compute_historic_flows()
        self.compute_historic_in_use_stock()
        self.check_mass_balance()

    def compute_historic_flows(self):
        prm = self.parameters
        flw = self.flows
        trd = self.trade_model

        aux = {
            'net_intermediate_trade': self.get_new_array(dim_letters=('h', 'r', 'i')),
            'fabrication_inflow_by_sector': self.get_new_array(dim_letters=('h', 'r', 'g'))
        }

        flw['sysenv => forming'][...] = prm['production_by_intermediate']
        flw['forming => ip_market'][...] = prm['production_by_intermediate'] * prm['forming_yield']
        flw['forming => sysenv'][...] = flw['sysenv => forming'] - flw['forming => ip_market']

        flw['ip_market => sysenv'][...] = trd.intermediate.exports
        flw['sysenv => ip_market'][...] = trd.intermediate.imports

        aux['net_intermediate_trade'][...] = flw['sysenv => ip_market'] - flw['ip_market => sysenv']
        flw['ip_market => fabrication'][...] = flw['forming => ip_market'] + aux['net_intermediate_trade']

        aux['fabrication_inflow_by_sector'][...] = self._calc_sector_flows_gdp_curve(flw['ip_market => fabrication'],
                                                                                     prm['gdppc'])

        flw['fabrication => use'][...] = aux['fabrication_inflow_by_sector'] * prm['fabrication_yield']
        flw['fabrication => sysenv'][...] = aux['fabrication_inflow_by_sector'] - flw['fabrication => use']

        # Recalculate indirect trade according to available inflow from fabrication
        trd.indirect.exports[...] = trd.indirect.exports.minimum(flw['fabrication => use'])
        trd.indirect.balance(by='minimum')

        flw['sysenv => use'][...] = trd.indirect.imports
        flw['use => sysenv'][...] = trd.indirect.exports

        return

    def _calc_sector_flows_gdp_curve(self, intermediate_flow, gdppc):
        fabrication_sector_split = calc_demand_sector_splits_via_gdp(gdppc)

        total_intermediate_flow = intermediate_flow.sum_nda_over('i')
        sector_flow_values = np.einsum('hr,hrg->hrg', total_intermediate_flow.values,
                                       fabrication_sector_split[:123])
        sector_flows = self.get_new_array(dim_letters=('h', 'r', 'g'))
        sector_flows.values = sector_flow_values

        return sector_flows

    def _calc_sector_flows_ig_distribtution(self, intermediate_flow, gi_distribution):  # TODO: Delete?
        """
        Estimate the fabrication by in-use-good according to the inflow of intermediate products
        and the good to intermediate product distribution.
        """

        # The following calculation is based on
        # https://en.wikipedia.org/wiki/Overdetermined_system#Approximate_solutions
        # gi_values represents 'A', hence the variable at_a is A transposed times A
        # 'b' is the intermediate flow and x are the sector flows that we are trying to find out

        gi_values = gi_distribution.values.transpose()
        at_a = np.matmul(gi_values.transpose(), gi_values)
        inverse_at_a = inv(at_a)
        inverse_at_a_times_at = np.matmul(inverse_at_a, gi_values.transpose())
        sector_flow_values = np.einsum('gi,hri->hrg', inverse_at_a_times_at, intermediate_flow.values)

        # don't allow negative sector flows
        sector_flow_values = np.maximum(0, sector_flow_values)

        sector_flows = self.get_new_array(dim_letters=('h', 'r', 'g'))
        sector_flows.values = sector_flow_values

        return sector_flows

    def compute_historic_in_use_stock(self):
        flw = self.flows
        stk = self.stocks
<<<<<<< HEAD

        stk['in_use'].inflow[...] = flw['fabrication => use'] + flw['sysenv => use'] - flw['use => sysenv']
=======
        stk['in_use'].inflow[...] = flw['fabrication => use'] + flw['sysenv => use'] - flw['use => sysenv']
        stk['in_use'].compute()
>>>>>>> f295e0f0
<|MERGE_RESOLUTION|>--- conflicted
+++ resolved
@@ -1,19 +1,13 @@
 import numpy as np
 from numpy.linalg import inv
-<<<<<<< HEAD
-from simson.common.inflow_driven_mfa import InflowDrivenHistoricMFA
 from simson.steel.steel_trade_model import SteelTradeModel
 from simson.steel.steel_sector_splits import calc_demand_sector_splits_via_gdp
 
 
-class InflowDrivenHistoricSteelMFASystem(InflowDrivenHistoricMFA):
-    trade_model: SteelTradeModel
-=======
-
 from flodym import MFASystem
 
 class InflowDrivenHistoricSteelMFASystem(MFASystem):
->>>>>>> f295e0f0
+    trade_model: SteelTradeModel
 
     def compute(self):
         """
@@ -23,31 +17,37 @@
         self.compute_historic_in_use_stock()
         self.check_mass_balance()
 
+
     def compute_historic_flows(self):
         prm = self.parameters
         flw = self.flows
         trd = self.trade_model
 
         aux = {
-            'net_intermediate_trade': self.get_new_array(dim_letters=('h', 'r', 'i')),
-            'fabrication_inflow_by_sector': self.get_new_array(dim_letters=('h', 'r', 'g'))
+            'net_intermediate_trade': self.get_new_array(dim_letters=('h','r','i')),
+            'fabrication_by_sector': self.get_new_array(dim_letters=('h','r','g')),
+            'fabrication_loss': self.get_new_array(dim_letters=('h','r','g')),
+            'fabrication_error': self.get_new_array(dim_letters=('h','r'))
         }
 
-        flw['sysenv => forming'][...] = prm['production_by_intermediate']
-        flw['forming => ip_market'][...] = prm['production_by_intermediate'] * prm['forming_yield']
-        flw['forming => sysenv'][...] = flw['sysenv => forming'] - flw['forming => ip_market']
+        flw['sysenv => forming'][...]           = prm['production_by_intermediate']
+        flw['forming => ip_market'][...]        = prm['production_by_intermediate']     *   prm['forming_yield']
+        flw['forming => sysenv'][...]           = flw['sysenv => forming']              -   flw['forming => ip_market']
 
         flw['ip_market => sysenv'][...] = trd.intermediate.exports
         flw['sysenv => ip_market'][...] = trd.intermediate.imports
 
-        aux['net_intermediate_trade'][...] = flw['sysenv => ip_market'] - flw['ip_market => sysenv']
-        flw['ip_market => fabrication'][...] = flw['forming => ip_market'] + aux['net_intermediate_trade']
+        aux['net_intermediate_trade'][...]      = flw['sysenv => ip_market']            -   flw['ip_market => sysenv']
+        flw['ip_market => fabrication'][...]    = flw['forming => ip_market']           +   aux['net_intermediate_trade']
 
         aux['fabrication_inflow_by_sector'][...] = self._calc_sector_flows_gdp_curve(flw['ip_market => fabrication'],
                                                                                      prm['gdppc'])
 
-        flw['fabrication => use'][...] = aux['fabrication_inflow_by_sector'] * prm['fabrication_yield']
-        flw['fabrication => sysenv'][...] = aux['fabrication_inflow_by_sector'] - flw['fabrication => use']
+        aux['fabrication_error']                = flw['ip_market => fabrication']       -   aux['fabrication_by_sector']
+
+        flw['fabrication => use'][...]          = aux['fabrication_by_sector']          *   prm['fabrication_yield']
+        aux['fabrication_loss'][...]            = aux['fabrication_by_sector']          -   flw['fabrication => use']
+        flw['fabrication => sysenv'][...]       = aux['fabrication_error']              +   aux['fabrication_loss']
 
         # Recalculate indirect trade according to available inflow from fabrication
         trd.indirect.exports[...] = trd.indirect.exports.minimum(flw['fabrication => use'])
@@ -97,10 +97,5 @@
     def compute_historic_in_use_stock(self):
         flw = self.flows
         stk = self.stocks
-<<<<<<< HEAD
-
         stk['in_use'].inflow[...] = flw['fabrication => use'] + flw['sysenv => use'] - flw['use => sysenv']
-=======
-        stk['in_use'].inflow[...] = flw['fabrication => use'] + flw['sysenv => use'] - flw['use => sysenv']
-        stk['in_use'].compute()
->>>>>>> f295e0f0
+        stk['in_use'].compute()