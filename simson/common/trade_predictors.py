--- conflicted
+++ resolved
@@ -3,18 +3,9 @@
 
 from simson.common.data_transformations import extrapolate_to_future
 from simson.common.trade import Trade
-<<<<<<< HEAD
-from simson.common.trade_balancers import balance_by_scaling
 
 
-def predict_by_extrapolation(trade: Trade, scaler: fd.FlodymArray, scale_first: str, adopt_scaler_dims: bool = False, do_balance: bool = True,
-                             balancer=balance_by_scaling):
-=======
-from sodym import Parameter, NamedDimArray
-
-
-def predict_by_extrapolation(trade: Trade, scaler: NamedDimArray, scale_first: str, adopt_scaler_dims: bool = False, balance_to: str = None):
->>>>>>> 22a04cba
+def predict_by_extrapolation(trade: Trade, scaler: fd.FlodymArray, scale_first: str, adopt_scaler_dims: bool = False, balance_to: str = None):
     """
     Predict future trade values by extrapolating the trade data using a given scaler.
     :param trade: Trade object with historic trade data.
@@ -64,14 +55,8 @@
 
     future_dims = scaler.dims if adopt_scaler_dims else historic_dims_with_t_dimension
     future_trade = Trade(dims=future_dims,
-<<<<<<< HEAD
                          imports=fd.Parameter(name=trade.imports.name, dims=future_dims),
-                         exports=fd.Parameter(name=trade.exports.name, dims=future_dims),
-                         balancer=balancer)
-=======
-                         imports=Parameter(name=trade.imports.name, dims=future_dims),
-                         exports=Parameter(name=trade.exports.name, dims=future_dims))
->>>>>>> 22a04cba
+                         exports=fd.Parameter(name=trade.exports.name, dims=future_dims))
 
     future_trade[scale_first][...] = future_scale_first
     future_trade[scale_second][...] = future_scale_second
