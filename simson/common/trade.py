--- conflicted
+++ resolved
@@ -1,18 +1,10 @@
-<<<<<<< HEAD
 from pydantic import BaseModel as PydanticBaseModel, model_validator
-from typing import Optional, Callable
-import flodym as fd
-=======
-from pydantic import BaseModel as PydanticBaseModel
-from pydantic import model_validator
 from typing import Optional, Callable
 import numpy as np
 from scipy.stats import gmean, hmean
 from copy import copy
 import sys
->>>>>>> 22a04cba
-
-from sodym.named_dim_arrays import NamedDimArray
+import flodym as fd
 
 class Trade(PydanticBaseModel):
     """ A TradeModule handles the storing and calculation of trade data for a given MFASystem."""
@@ -36,18 +28,9 @@
         return self
 
     def balance(self, to: str='hmean', inplace=False):
-        global_imports = self.imports.sum_nda_over('r')
-        global_exports = self.exports.sum_nda_over('r')
+        global_imports = self.imports.sum_over('r')
+        global_exports = self.exports.sum_over('r')
 
-<<<<<<< HEAD
-    def predict(self):
-        if self.predictor is not None:
-            assert 'h' in self.imports.dims.letters and 'h' in self.exports.dims.letters, \
-                "Trade data must have a historic time dimension."
-            self.predictor()
-        else:
-            raise NotImplementedError("No predictor function has been implemented for this Trade object.")
-=======
         reference_trade = self.get_reference_trade(global_imports, global_exports, to)
 
         import_factor = reference_trade / global_imports.maximum(sys.float_info.epsilon)
@@ -65,7 +48,7 @@
         return self
 
     @staticmethod
-    def get_reference_trade(global_imports: NamedDimArray, global_exports: NamedDimArray, to: str='hmean'):
+    def get_reference_trade(global_imports: fd.FlodymArray, global_exports: fd.FlodymArray, to: str='hmean'):
         reference_trade_lookup = {
             'maximum': global_imports.maximum(global_exports),
             'minimum': global_imports.minimum(global_exports),
@@ -82,19 +65,10 @@
             raise ValueError(f"Extrenum {to} not recognized. Must be one of {list(reference_trade_lookup.keys())}")
         return reference_trade_lookup[to]
 
-    def __getitem__(self, key):
-        if key == 'Imports':
-            return self.imports
-        elif key == 'Exports':
-            return self.exports
+    def predict(self):
+        if self.predictor is not None:
+            assert 'h' in self.imports.dims.letters and 'h' in self.exports.dims.letters, \
+                "Trade data must have a historic time dimension."
+            self.predictor()
         else:
-            raise KeyError(f"Key {key} not found in Trade data - has to be either 'Imports' or 'Exports'.")
-
-    def __setitem__(self, key, value):
-        if key == 'Imports':
-            self.imports = value
-        elif key == 'Exports':
-            self.exports = value
-        else:
-            raise KeyError(f"Key {key} has to be either 'Imports' or 'Exports'.")
->>>>>>> 22a04cba
+            raise NotImplementedError("No predictor function has been implemented for this Trade object.")