import flodym as fd
<<<<<<< HEAD

from .data_extrapolations import (
    Extrapolation,
    ProportionalExtrapolation,
)


class StockExtrapolation:

    def __init__(
        self,
        historic_stocks: fd.StockArray,
        dims: fd.DimensionSet,
        parameters: dict[str, fd.Parameter],
        stock_extrapolation_class: Extrapolation,
        target_dim_letters=None,
        saturation_level=None,
    ):
        self.historic_stocks = historic_stocks
        self.dims = dims
        self.parameters = parameters
        self.stock_extrapolation_class = stock_extrapolation_class
        self.target_dim_letters = target_dim_letters
        self.saturation_level = saturation_level
        self.extrapolate()

    def extrapolate(self):
        self.per_capita_transformation()
        self.gdp_regression()

    def per_capita_transformation(self):
        if self.target_dim_letters is None:
            self.historic_dim_letters = self.historic_stocks.dims.letters
            self.target_dim_letters = ("t",) + self.historic_dim_letters[1:]
        else:
            self.historic_dim_letters = ("h",) + self.target_dim_letters[1:]

        # transform to per capita
        self.pop = self.parameters["population"]
        self.gdppc = self.parameters["gdppc"]
        self.historic_pop = fd.FlodymArray(dims=self.dims[("h", "r")])
        self.historic_gdppc = fd.FlodymArray(dims=self.dims[("h", "r")])
        self.historic_stocks_pc = fd.FlodymArray(dims=self.dims[self.historic_dim_letters])
        self.stocks_pc = fd.FlodymArray(dims=self.dims[self.target_dim_letters])
        self.stocks = fd.FlodymArray(dims=self.dims[self.target_dim_letters])

        self.historic_pop[...] = self.pop[{"t": self.dims["h"]}]
        self.historic_gdppc[...] = self.gdppc[{"t": self.dims["h"]}]
        self.historic_stocks_pc[...] = self.historic_stocks / self.historic_pop

    def gdp_regression(self):
        """Updates per capita stock to future by extrapolation."""
        prediction_out = self.stocks_pc.values
        historic_in = self.historic_stocks_pc.values
        shape_out = prediction_out.shape
        pure_prediction = np.zeros_like(prediction_out)
        n_historic = historic_in.shape[0]

        for idx in np.ndindex(shape_out[1:]):
            # idx is a tuple of indices for all dimensions except the time dimension
            index = (slice(None),) + idx
            current_hist_stock_pc = historic_in[index]
            current_gdppc = self.gdppc.values[index[:2]]
            kwargs = {}
            if self.saturation_level is not None:
                kwargs["saturation_level"] = self.saturation_level
            extrapolation = self.stock_extrapolation_class(
                data_to_extrapolate=current_hist_stock_pc, target_range=current_gdppc, **kwargs
            )
            pure_prediction[index] = extrapolation.regress()

        # match last point by adding the difference between the last historic point and the corresponding prediction
        prediction_out[...] = pure_prediction - (
            pure_prediction[n_historic - 1, :] - historic_in[n_historic - 1, :]
        )
        prediction_out[:n_historic, ...] = historic_in

        # transform back to total stocks
        self.stocks[...] = self.stocks_pc * self.pop


def extrapolate_to_future(
    historic_values: fd.FlodymArray, scale_by: fd.FlodymArray
) -> fd.FlodymArray:
    if not historic_values.dims.letters[0] == "h":
        raise ValueError("First dimension of historic_parameter must be historic time.")
    if not scale_by.dims.letters[0] == "t":
        raise ValueError("First dimension of scaler must be time.")
    if not set(scale_by.dims.letters[1:]).issubset(historic_values.dims.letters[1:]):
        raise ValueError("Scaler dimensions must be subset of historic_parameter dimensions.")

    all_dims = historic_values.dims.union_with(scale_by.dims)

    dim_letters_out = ("t",) + historic_values.dims.letters[1:]
    extrapolated_values = fd.FlodymArray.from_dims_superset(
        dims_superset=all_dims, dim_letters=dim_letters_out
    )

    scale_by = scale_by.cast_to(extrapolated_values.dims)

    # calculate weights
    n_hist_points = historic_values.dims.shape()[0]
    n_last_points = 5
    weights_1d = np.maximum(0.0, np.arange(-n_hist_points, 0) + n_last_points + 1)
    weights_1d = weights_1d / weights_1d.sum()
    weights = np.zeros_like(historic_values.values)
    weights[...] = weights_1d[(slice(None),) + (np.newaxis,) * (weights.ndim - 1)]

    extrapolation = ProportionalExtrapolation(
        data_to_extrapolate=historic_values.values,
        target_range=scale_by.values,
        weights=weights,
        independent=True,
    )
    extrapolated_values.set_values(extrapolation.extrapolate())

    return extrapolated_values
=======
import numpy as np
from typing import Optional
from pydantic import model_validator, Field

from simson.common.base_model import SimsonBaseModel


def broadcast_trailing_dimensions(array: np.ndarray, to_shape_of: np.ndarray) -> np.ndarray:
    """Broadcasts array to shape of to_shape_of, adding dimensions if necessary."""
    new_shape = array.shape + (1,) * (len(to_shape_of.shape) - len(array.shape))
    b_reshaped = np.reshape(array, new_shape)
    b_broadcast = np.broadcast_to(b_reshaped, to_shape_of.shape)
    return b_broadcast


class Bound(SimsonBaseModel):
    var_name: Optional[str]
    dims: fd.DimensionSet = fd.DimensionSet(dim_list=[])
    """Dimensions of the bounds. Not required if bounds are scalar."""
    lower_bound: fd.FlodymArray
    upper_bound: fd.FlodymArray

    @model_validator(mode="before")
    @classmethod
    def convert_to_fd_array(cls, data: dict):
        required_fields = ["var_name", "lower_bound", "upper_bound"]
        for field in required_fields:
            if field not in data:
                raise ValueError(f"Missing required field: {field}")

        var_name = data.get("var_name")
        dims = data.get("dims")
        lower = np.array(data.get("lower_bound"), dtype=float)
        upper = np.array(data.get("upper_bound"), dtype=float)

        if dims is None:
            dims = cls.model_fields.get("dims").default

        return {
            "var_name": var_name,
            "lower_bound": fd.FlodymArray(dims=dims, values=lower, name="lower_bound"),
            "upper_bound": fd.FlodymArray(dims=dims, values=upper, name="upper_bound"),
            "dims": dims,
        }

    @model_validator(mode="after")
    def validate_bounds(self):
        lb = self.lower_bound.values
        ub = self.upper_bound.values

        if np.any(lb > ub):
            raise ValueError("Lower bounds must be smaller than upper bounds")

        # Check if lower bound equals upper bound
        equal_mask = lb == ub
        if np.any(equal_mask):
            adjustment = 1e-10
            zero_mask = (lb == 0) & (ub == 0)

            # Handle case where both bounds are 0
            lb[zero_mask] = -adjustment
            ub[zero_mask] = adjustment

            # Handle general case where bounds are equal
            non_zero_mask = equal_mask & np.logical_not(zero_mask)
            lb[non_zero_mask] -= adjustment * np.abs(lb[non_zero_mask])
            ub[non_zero_mask] += adjustment * np.abs(ub[non_zero_mask])

        return self

    def extend_dims(self, target_dims: fd.DimensionSet):
        self.lower_bound = self.lower_bound.cast_to(target_dims)
        self.upper_bound = self.upper_bound.cast_to(target_dims)
        self.dims = target_dims
        return self


class BoundList(SimsonBaseModel):
    bound_list: list[Bound] = Field(default_factory=list)
    target_dims: fd.DimensionSet = fd.DimensionSet(dim_list=[])
    """Dimension of the extrapolation to which the bounds are extended."""

    @model_validator(mode="after")
    def cast_bounds(self):
        for idx, bound in enumerate(self.bound_list):
            if set(bound.dims.letters).issubset(self.target_dims.letters):
                self.bound_list[idx] = bound.extend_dims(self.target_dims)
            else:
                raise ValueError(f"Bound {bound.var_name} has dimensions not in target_dims.")
        return self

    def to_np_array(self, all_prm_names: list[str]) -> np.ndarray:
        """Creates bounds array where each element is tuple of lower and upper bounds for each parameter."""

        if self.bound_list == []:
            return None

        invalid_params = set(b.var_name for b in self.bound_list) - set(all_prm_names)
        if invalid_params:
            raise ValueError(f"Unknown parameters in bounds: {invalid_params}")

        bound_shape = self.bound_list[0].upper_bound.values.shape
        param_positions = {name: i for i, name in enumerate(all_prm_names)}

        lower_bounds = np.full(bound_shape + (len(all_prm_names),), -np.inf)
        upper_bounds = np.full(bound_shape + (len(all_prm_names),), np.inf)

        for bound in self.bound_list:
            pos = param_positions[bound.var_name]
            lower_bounds[..., pos] = bound.lower_bound.values
            upper_bounds[..., pos] = bound.upper_bound.values

        bounds = np.stack((lower_bounds, upper_bounds), axis=-2)
        return bounds
>>>>>>> 59b80df4
<|MERGE_RESOLUTION|>--- conflicted
+++ resolved
@@ -1,123 +1,4 @@
 import flodym as fd
-<<<<<<< HEAD
-
-from .data_extrapolations import (
-    Extrapolation,
-    ProportionalExtrapolation,
-)
-
-
-class StockExtrapolation:
-
-    def __init__(
-        self,
-        historic_stocks: fd.StockArray,
-        dims: fd.DimensionSet,
-        parameters: dict[str, fd.Parameter],
-        stock_extrapolation_class: Extrapolation,
-        target_dim_letters=None,
-        saturation_level=None,
-    ):
-        self.historic_stocks = historic_stocks
-        self.dims = dims
-        self.parameters = parameters
-        self.stock_extrapolation_class = stock_extrapolation_class
-        self.target_dim_letters = target_dim_letters
-        self.saturation_level = saturation_level
-        self.extrapolate()
-
-    def extrapolate(self):
-        self.per_capita_transformation()
-        self.gdp_regression()
-
-    def per_capita_transformation(self):
-        if self.target_dim_letters is None:
-            self.historic_dim_letters = self.historic_stocks.dims.letters
-            self.target_dim_letters = ("t",) + self.historic_dim_letters[1:]
-        else:
-            self.historic_dim_letters = ("h",) + self.target_dim_letters[1:]
-
-        # transform to per capita
-        self.pop = self.parameters["population"]
-        self.gdppc = self.parameters["gdppc"]
-        self.historic_pop = fd.FlodymArray(dims=self.dims[("h", "r")])
-        self.historic_gdppc = fd.FlodymArray(dims=self.dims[("h", "r")])
-        self.historic_stocks_pc = fd.FlodymArray(dims=self.dims[self.historic_dim_letters])
-        self.stocks_pc = fd.FlodymArray(dims=self.dims[self.target_dim_letters])
-        self.stocks = fd.FlodymArray(dims=self.dims[self.target_dim_letters])
-
-        self.historic_pop[...] = self.pop[{"t": self.dims["h"]}]
-        self.historic_gdppc[...] = self.gdppc[{"t": self.dims["h"]}]
-        self.historic_stocks_pc[...] = self.historic_stocks / self.historic_pop
-
-    def gdp_regression(self):
-        """Updates per capita stock to future by extrapolation."""
-        prediction_out = self.stocks_pc.values
-        historic_in = self.historic_stocks_pc.values
-        shape_out = prediction_out.shape
-        pure_prediction = np.zeros_like(prediction_out)
-        n_historic = historic_in.shape[0]
-
-        for idx in np.ndindex(shape_out[1:]):
-            # idx is a tuple of indices for all dimensions except the time dimension
-            index = (slice(None),) + idx
-            current_hist_stock_pc = historic_in[index]
-            current_gdppc = self.gdppc.values[index[:2]]
-            kwargs = {}
-            if self.saturation_level is not None:
-                kwargs["saturation_level"] = self.saturation_level
-            extrapolation = self.stock_extrapolation_class(
-                data_to_extrapolate=current_hist_stock_pc, target_range=current_gdppc, **kwargs
-            )
-            pure_prediction[index] = extrapolation.regress()
-
-        # match last point by adding the difference between the last historic point and the corresponding prediction
-        prediction_out[...] = pure_prediction - (
-            pure_prediction[n_historic - 1, :] - historic_in[n_historic - 1, :]
-        )
-        prediction_out[:n_historic, ...] = historic_in
-
-        # transform back to total stocks
-        self.stocks[...] = self.stocks_pc * self.pop
-
-
-def extrapolate_to_future(
-    historic_values: fd.FlodymArray, scale_by: fd.FlodymArray
-) -> fd.FlodymArray:
-    if not historic_values.dims.letters[0] == "h":
-        raise ValueError("First dimension of historic_parameter must be historic time.")
-    if not scale_by.dims.letters[0] == "t":
-        raise ValueError("First dimension of scaler must be time.")
-    if not set(scale_by.dims.letters[1:]).issubset(historic_values.dims.letters[1:]):
-        raise ValueError("Scaler dimensions must be subset of historic_parameter dimensions.")
-
-    all_dims = historic_values.dims.union_with(scale_by.dims)
-
-    dim_letters_out = ("t",) + historic_values.dims.letters[1:]
-    extrapolated_values = fd.FlodymArray.from_dims_superset(
-        dims_superset=all_dims, dim_letters=dim_letters_out
-    )
-
-    scale_by = scale_by.cast_to(extrapolated_values.dims)
-
-    # calculate weights
-    n_hist_points = historic_values.dims.shape()[0]
-    n_last_points = 5
-    weights_1d = np.maximum(0.0, np.arange(-n_hist_points, 0) + n_last_points + 1)
-    weights_1d = weights_1d / weights_1d.sum()
-    weights = np.zeros_like(historic_values.values)
-    weights[...] = weights_1d[(slice(None),) + (np.newaxis,) * (weights.ndim - 1)]
-
-    extrapolation = ProportionalExtrapolation(
-        data_to_extrapolate=historic_values.values,
-        target_range=scale_by.values,
-        weights=weights,
-        independent=True,
-    )
-    extrapolated_values.set_values(extrapolation.extrapolate())
-
-    return extrapolated_values
-=======
 import numpy as np
 from typing import Optional
 from pydantic import model_validator, Field
@@ -231,5 +112,4 @@
             upper_bounds[..., pos] = bound.upper_bound.values
 
         bounds = np.stack((lower_bounds, upper_bounds), axis=-2)
-        return bounds
->>>>>>> 59b80df4
+        return bounds