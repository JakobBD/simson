--- conflicted
+++ resolved
@@ -1,65 +1,13 @@
 import numpy as np
 import flodym as fd
-<<<<<<< HEAD
-=======
 from typing import Callable
->>>>>>> c73790cf
 
 from .data_extrapolations import (
     OneDimensionalExtrapolation,
     WeightedProportionalExtrapolation,
-    MultiDimLogSigmoidalExtrapolation,
-    LogSigmoidalExtrapolation,
 )
 
 
-<<<<<<< HEAD
-def extrapolate_stock(
-    historic_stocks: fd.StockArray,
-    dims: fd.DimensionSet,
-    parameters: dict[str, fd.Parameter],
-    curve_strategy: str,
-    target_dim_letters=None,
-    saturation_level=None,
-):
-    """Performs the per-capita transformation and the extrapolation."""
-
-    if target_dim_letters is None:
-        historic_dim_letters = historic_stocks.dims.letters
-        target_dim_letters = ("t",) + historic_dim_letters[1:]
-    else:
-        historic_dim_letters = ("h",) + target_dim_letters[1:]
-
-    # transform to per capita
-    historic_stocks_pc = fd.FlodymArray(dims=dims[historic_dim_letters])
-    stocks_pc = fd.FlodymArray(dims=dims[target_dim_letters])
-    stocks = fd.FlodymArray(dims=dims[target_dim_letters])
-
-    historic_stocks_pc[...] = historic_stocks / parameters["population"][{"t": dims["h"]}]
-
-    extrapolation_class_dict = {
-        "GDP_regression": SigmoidalExtrapolation,
-        "Exponential_GDP_regression": ExponentialExtrapolation,
-        "LogSigmoid_GDP_regression": LogSigmoidalExtrapolation,
-    }
-
-    assert (
-        curve_strategy in extrapolation_class_dict.keys()
-    ), f"Extrapolation strategy {curve_strategy} is not defined."
-
-    gdp_regression(
-        historic_stocks_pc.values,
-        parameters["gdppc"].values,
-        stocks_pc.values,
-        extrapolation_class_dict[curve_strategy],
-        saturation_level=saturation_level,
-    )
-
-    # transform back to total stocks
-    stocks[...] = stocks_pc * parameters["population"]
-
-    return fd.StockArray(**dict(stocks))
-=======
 class StockExtrapolation:
 
     def __init__(
@@ -69,28 +17,17 @@
         parameters: dict[str, fd.Parameter],
         stock_extrapolation_class: OneDimensionalExtrapolation,
         target_dim_letters=None,
+        saturation_level=None,
     ):
         self.historic_stocks = historic_stocks
         self.dims = dims
         self.parameters = parameters
-        self.stock_extrapolation_class = self.validate_extrapolation_class(
-            stock_extrapolation_class
-        )
+        self.stock_extrapolation_class = stock_extrapolation_class
         self.target_dim_letters = target_dim_letters
         self.regression_strategy = self.find_regression_strategy()
         self.n_fit_prms = self.stock_extrapolation_class.n_prms
+        self.saturation_level = saturation_level
         self.extrapolate()
-
-    def validate_extrapolation_class(self, extrapolation_class) -> OneDimensionalExtrapolation:
-        """Check if the given extrapolation class is a valid subclass of OneDimensionalExtrapolation and return it."""
-        extrapolation_classes = {
-            cls.__name__: cls for cls in OneDimensionalExtrapolation.__subclasses__()
-        }
-        if extrapolation_class not in extrapolation_classes:
-            raise ValueError(
-                f"Extrapolation class must be one of {list(extrapolation_classes.keys())}"
-            )
-        return extrapolation_classes[extrapolation_class]
 
     def find_regression_strategy(self) -> Callable:
         """For now, only a regression based on GDP is implemented."""
@@ -134,8 +71,11 @@
             index = (slice(None),) + idx
             current_hist_stock_pc = historic_in[index]
             current_gdppc = self.gdppc.values[index[:2]]
+            kwargs = {}
+            if self.saturation_level is not None:
+                kwargs["saturation_level"] = self.saturation_level[idx]
             extrapolation = self.stock_extrapolation_class(
-                data_to_extrapolate=current_hist_stock_pc, target_range=current_gdppc
+                data_to_extrapolate=current_hist_stock_pc, target_range=current_gdppc, **kwargs
             )
             pure_prediction[index] = extrapolation.regress()
             self.fit_prms[idx] = extrapolation.fit_prms
@@ -152,7 +92,6 @@
     def transform_to_fd_stock_array(self):
         self.stocks = fd.StockArray(**dict(self.stocks))
         self.stocks_pc = fd.StockArray(**dict(self.stocks_pc))
->>>>>>> c73790cf
 
 
 def extrapolate_to_future(
@@ -179,47 +118,4 @@
     )
     extrapolated_values.set_values(extrapolation.extrapolate())
 
-<<<<<<< HEAD
-    return extrapolated_values
-
-
-def gdp_regression(
-    historic_stocks_pc,
-    gdppc,
-    prediction_out,
-    extrapolation_class=SigmoidalExtrapolation,
-    saturation_level=None,
-):
-    shape_out = prediction_out.shape
-    pure_prediction = np.zeros_like(prediction_out)
-    n_historic = historic_stocks_pc.shape[0]
-
-    # TODO decide whether to delete this line
-    # gdppc = np.maximum.accumulate(gdppc, axis=0) TODO doesn't let GDP drop ever
-
-    for idx in np.ndindex(shape_out[1:]):
-        # idx is a tuple of indices for all dimensions except the time dimension
-        idx_with_time_dim = (slice(None),) + idx
-        current_hist_stock_pc = historic_stocks_pc[idx_with_time_dim]
-        current_gdppc = gdppc[idx_with_time_dim[:2]]
-        kwargs = {}
-        if saturation_level is not None:
-            kwargs["saturation_level"] = saturation_level[idx]
-        extrapolation = extrapolation_class(
-            data_to_extrapolate=current_hist_stock_pc, target_range=current_gdppc, **kwargs
-        )
-        pure_prediction[idx_with_time_dim] = extrapolation.regress()
-
-    # TODO: Discuss this - how should we deal with continuation at current point (currently changes sat level
-    do_fit_current_levels = False
-    if do_fit_current_levels:
-        prediction_out[...] = pure_prediction - (
-            pure_prediction[n_historic - 1, :] - historic_stocks_pc[n_historic - 1, :]
-        )
-    else:
-        prediction_out[...] = pure_prediction
-
-    prediction_out[:n_historic, ...] = historic_stocks_pc
-=======
-    return extrapolated_values
->>>>>>> c73790cf
+    return extrapolated_values