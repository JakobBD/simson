import numpy as np
import flodym as fd
from copy import deepcopy
from typing import Tuple

from .data_extrapolations import (
    Extrapolation,
    ProportionalExtrapolation,
)


class StockExtrapolation:

    def __init__(
        self,
        historic_stocks: fd.StockArray,
        dims: fd.DimensionSet,
        parameters: dict[str, fd.Parameter],
        stock_extrapolation_class: Extrapolation,
        target_dim_letters: Tuple[str, ...] = None, # sets the dimensions of the stock extrapolation output
        fit_dim_letters: Tuple[str, ...] = None, # sets the dimensions across which an individual fit is performed, must be subset of target_dim_letters
        saturation_level: np.ndarray = None,
        do_gdppc_accumulation: bool = True,
        stock_correction: str = "gaussian_first_order",  # Possible values "gaussian_first_order", "shift_zeroth_order", "none"
    ):
        self.historic_stocks = historic_stocks
        self.dims = dims
        self.parameters = parameters
        self.stock_extrapolation_class = stock_extrapolation_class
        self.target_dim_letters = target_dim_letters
        self.set_fit_dims(fit_dim_letters)
        self.saturation_level = saturation_level
        self.do_gdppc_accumulation = do_gdppc_accumulation
        self.stock_correction = stock_correction
        self.extrapolate()

    def set_fit_dims(self, fit_dim_letters: Tuple[str, ...]):
        """fit_dim_letters should be the same as target_dim_letters, but without the time dimension, except if otherwise defined."""
        """In this case, fit_dim_letters should be a subset of target_dim_letters."""
        """This check cannot be performed if self.target_dim_letters or self.fit_dim_letters is None."""
        if fit_dim_letters is None:
            self.fit_dim_letters = tuple(x for x in self.target_dim_letters if x != 't')
        else:
            self.fit_dim_letters = fit_dim_letters
            if not (self.target_dim_letters is None or self.fit_dim_letters is None):
                if not set(self.fit_dim_letters).issubset(self.target_dim_letters):
                    raise ValueError("fit_dim_letters must be subset of target_dim_letters.")
        self.get_fit_idx()
    
    def get_fit_idx(self):
        """Get the indices of the fit dimensions in the historic_stocks dimensions."""
        a = self.historic_stocks.dims.letters
        b = self.fit_dim_letters
        if b is None:
            self.fit_dim_idx = ()
        else:
            self.fit_dim_idx = tuple(i for i, x in enumerate(a) if x in b)   

    def extrapolate(self):
        self.per_capita_transformation()
        self.gdp_regression()

    def per_capita_transformation(self):
        if self.target_dim_letters is None:
            self.historic_dim_letters = self.historic_stocks.dims.letters
            self.target_dim_letters = ("t",) + self.historic_dim_letters[1:]
        else:
            self.historic_dim_letters = ("h",) + self.target_dim_letters[1:]

        # transform to per capita
        self.pop = self.parameters["population"]
        self.gdppc = self.parameters["gdppc"]
        if self.do_gdppc_accumulation:
            self.gdppc_acc = np.maximum.accumulate(self.gdppc.values, axis=0)
        self.historic_pop = fd.FlodymArray(dims=self.dims[("h", "r")])
        self.historic_gdppc = fd.FlodymArray(dims=self.dims[("h", "r")])
        self.historic_stocks_pc = fd.FlodymArray(dims=self.dims[self.historic_dim_letters])
        self.stocks_pc = fd.FlodymArray(dims=self.dims[self.target_dim_letters])
        self.stocks = fd.FlodymArray(dims=self.dims[self.target_dim_letters])

        self.historic_pop[...] = self.pop[{"t": self.dims["h"]}]
        self.historic_gdppc[...] = self.gdppc[{"t": self.dims["h"]}]
        self.historic_stocks_pc[...] = self.historic_stocks / self.historic_pop

    def gaussian_correction(
        self, historic: np.ndarray, prediction: np.ndarray, approaching_time: float = 50
    ):
        """Gaussian smoothing of extrapolation around interface historic/future to remove discontinuities."""
        """Multiplies Gaussian with a Taylor expansion around the difference beteween historic and fit."""
        time = np.array(self.dims["t"].items)
        last_history_idx = len(historic) - 1
        last_history_year = time[last_history_idx]
        difference_0th = historic[last_history_idx, :] - prediction[last_history_idx, :]

        # standard approach: only take last 2 points
        # last_historic_1st = historic[last_history_idx, :] - historic[last_history_idx - 1, :]
        # last_prediction_1st = prediction[last_history_idx, :] - prediction[last_history_idx - 1, :]

        # do a proper linear regression to last n1 points
        def lin_fit(x, y, last_idx, n=5):
            x_cut = np.vstack([x[last_idx - n : last_idx], np.ones(n)]).T
            y_cut = y[last_idx - n : last_idx, :]
            y_reshaped = y_cut.reshape(n, -1).T
            slopes = [np.linalg.lstsq(x_cut, y_dim, rcond=None)[0][0] for y_dim in y_reshaped]
            slopes_reshaped = np.array(slopes).reshape(y.shape[1:])
            return slopes_reshaped

        last_historic_1st = lin_fit(time, historic, last_history_idx)
        last_prediction_1st = lin_fit(time, prediction, last_history_idx)

        difference_1st = (last_historic_1st - last_prediction_1st) / (
            last_history_year - time[last_history_idx - 1]
        )

        def gaussian(t, approaching_time):
            """After the approaching time, the amplitude of the gaussian has decreased to 5%."""
            a = np.sqrt(np.log(20))
            return np.exp(-((a * t / approaching_time) ** 2))

        time_extended = time.reshape(-1, *([1] * len(difference_0th.shape)))
        taylor = difference_0th + difference_1st * (time_extended - last_history_year)
        correction = taylor * gaussian(time_extended - last_history_year, approaching_time)

        return prediction[...] + correction
    def gdp_regression(self):
        """Updates per capita stock to future by extrapolation."""
<<<<<<< HEAD

        def match_dimensions(a, b):
            """Broadcasts b to the shape of a."""
            new_shape = b.shape + (1,) * (len(a.shape) - len(b.shape))
            b_reshaped = np.reshape(b, new_shape)
            b_broadcasted = np.broadcast_to(b_reshaped, a.shape)
            return b_broadcasted
        
=======
        gdppc = self.gdppc_acc if self.do_gdppc_accumulation else self.gdppc
>>>>>>> 781621ec
        prediction_out = self.stocks_pc.values
        pure_prediction = np.zeros_like(prediction_out)
        historic_in = self.historic_stocks_pc.values
        gdppc = match_dimensions(prediction_out, self.gdppc.values)
        n_historic = historic_in.shape[0]

<<<<<<< HEAD
        extrapolation = self.stock_extrapolation_class(
                data_to_extrapolate=historic_in,
                target_range=gdppc,
                independent_dims=self.fit_dim_idx,
                saturation_level=self.saturation_level,
        )
        pure_prediction = extrapolation.regress()
=======
        for idx in np.ndindex(shape_out[1:]):
            # idx is a tuple of indices for all dimensions except the time dimension
            index = (slice(None),) + idx
            current_hist_stock_pc = historic_in[index]
            current_gdppc = gdppc[index[:2]]
            kwargs = {}
            if self.saturation_level is not None:
                kwargs["saturation_level"] = self.saturation_level[idx]
            extrapolation = self.stock_extrapolation_class(
                data_to_extrapolate=current_hist_stock_pc, target_range=current_gdppc, **kwargs
            )
            pure_prediction[index] = extrapolation.regress()
>>>>>>> 781621ec

        if self.stock_correction == "gaussian_first_order":
            prediction_out[...] = self.gaussian_correction(historic_in, pure_prediction)
<<<<<<< HEAD
        else:
=======
        elif self.stock_correction == "shift_zeroth_order":
>>>>>>> 781621ec
            # match last point by adding the difference between the last historic point and the corresponding prediction
            prediction_out[...] = pure_prediction - (
                pure_prediction[n_historic - 1, :] - historic_in[n_historic - 1, :]
            )

        prediction_out[:n_historic, ...] = historic_in

        # transform back to total stocks
        self.stocks[...] = self.stocks_pc * self.pop

def extrapolate_to_future(
    historic_values: fd.FlodymArray, scale_by: fd.FlodymArray
) -> fd.FlodymArray:
    if not historic_values.dims.letters[0] == "h":
        raise ValueError("First dimension of historic_parameter must be historic time.")
    if not scale_by.dims.letters[0] == "t":
        raise ValueError("First dimension of scaler must be time.")
    if not set(scale_by.dims.letters[1:]).issubset(historic_values.dims.letters[1:]):
        raise ValueError("Scaler dimensions must be subset of historic_parameter dimensions.")

    all_dims = historic_values.dims.union_with(scale_by.dims)

    dim_letters_out = ("t",) + historic_values.dims.letters[1:]
    extrapolated_values = fd.FlodymArray.from_dims_superset(
        dims_superset=all_dims, dim_letters=dim_letters_out
    )

    scale_by = scale_by.cast_to(extrapolated_values.dims)

    # calculate weights
    n_hist_points = historic_values.dims.shape()[0]
    n_last_points = 5
    weights_1d = np.maximum(0.0, np.arange(-n_hist_points, 0) + n_last_points + 1)
    weights_1d = weights_1d / weights_1d.sum()
    weights = np.zeros_like(historic_values.values)
    weights[...] = weights_1d[(slice(None),) + (np.newaxis,) * (weights.ndim - 1)]

    extrapolation = ProportionalExtrapolation(
        data_to_extrapolate=historic_values.values,
        target_range=scale_by.values,
        weights=weights,
        independent_dims=(),
    )
    extrapolated_values.set_values(extrapolation.extrapolate())

    return extrapolated_values<|MERGE_RESOLUTION|>--- conflicted
+++ resolved
@@ -124,7 +124,6 @@
         return prediction[...] + correction
     def gdp_regression(self):
         """Updates per capita stock to future by extrapolation."""
-<<<<<<< HEAD
 
         def match_dimensions(a, b):
             """Broadcasts b to the shape of a."""
@@ -133,16 +132,13 @@
             b_broadcasted = np.broadcast_to(b_reshaped, a.shape)
             return b_broadcasted
         
-=======
-        gdppc = self.gdppc_acc if self.do_gdppc_accumulation else self.gdppc
->>>>>>> 781621ec
         prediction_out = self.stocks_pc.values
         pure_prediction = np.zeros_like(prediction_out)
         historic_in = self.historic_stocks_pc.values
-        gdppc = match_dimensions(prediction_out, self.gdppc.values)
+        gdppc = self.gdppc_acc if self.do_gdppc_accumulation else self.gdppc
+        gdppc = match_dimensions(prediction_out, gdppc)
         n_historic = historic_in.shape[0]
 
-<<<<<<< HEAD
         extrapolation = self.stock_extrapolation_class(
                 data_to_extrapolate=historic_in,
                 target_range=gdppc,
@@ -150,28 +146,10 @@
                 saturation_level=self.saturation_level,
         )
         pure_prediction = extrapolation.regress()
-=======
-        for idx in np.ndindex(shape_out[1:]):
-            # idx is a tuple of indices for all dimensions except the time dimension
-            index = (slice(None),) + idx
-            current_hist_stock_pc = historic_in[index]
-            current_gdppc = gdppc[index[:2]]
-            kwargs = {}
-            if self.saturation_level is not None:
-                kwargs["saturation_level"] = self.saturation_level[idx]
-            extrapolation = self.stock_extrapolation_class(
-                data_to_extrapolate=current_hist_stock_pc, target_range=current_gdppc, **kwargs
-            )
-            pure_prediction[index] = extrapolation.regress()
->>>>>>> 781621ec
 
         if self.stock_correction == "gaussian_first_order":
             prediction_out[...] = self.gaussian_correction(historic_in, pure_prediction)
-<<<<<<< HEAD
-        else:
-=======
         elif self.stock_correction == "shift_zeroth_order":
->>>>>>> 781621ec
             # match last point by adding the difference between the last historic point and the corresponding prediction
             prediction_out[...] = pure_prediction - (
                 pure_prediction[n_historic - 1, :] - historic_in[n_historic - 1, :]
