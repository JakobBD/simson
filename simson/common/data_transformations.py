--- conflicted
+++ resolved
@@ -11,7 +11,6 @@
 class StockExtrapolation:
 
     def __init__(
-<<<<<<< HEAD
             self, 
             historic_stocks: fd.StockArray, 
             dims: fd.DimensionSet, 
@@ -19,15 +18,6 @@
             stock_extrapolation_class: OneDimensionalExtrapolation, 
             target_dim_letters=None
         ):
-=======
-        self,
-        historic_stocks: fd.StockArray,
-        dims: fd.DimensionSet,
-        parameters: dict[str, fd.Parameter],
-        curve_strategy: str,
-        target_dim_letters=None,
-    ):
->>>>>>> c82f1fe8
         self.historic_stocks = historic_stocks
         self.dims = dims
         self.parameters = parameters
@@ -46,21 +36,8 @@
 
     def find_regression_strategy(self) -> Callable:
         """For now, only a regression based on GDP is implemented."""
-<<<<<<< HEAD
         return self.gdp_regression
         
-=======
-        self.regression_strategy = self.gdp_regression
-
-    def find_extrapolation_class(self) -> OneDimensionalExtrapolation:
-        if self.curve_strategy == "GDP_regression":
-            self.extrapolation_class = SigmoidalExtrapolation
-        elif self.curve_strategy == "Exponential_GDP_regression":
-            self.extrapolation_class = ExponentialExtrapolation
-        else:
-            raise ValueError('fitting_function_type must be either "sigmoid" or "exponential".')
-
->>>>>>> c82f1fe8
     def extrapolate(self):
         self.per_capita_transformation()
         self.regression_strategy()
