--- conflicted
+++ resolved
@@ -11,53 +11,6 @@
     WeightedProportionalExtrapolation,
 )
 
-<<<<<<< HEAD
-
-def extrapolate_stock(
-    historic_stocks: fd.StockArray,
-    dims: fd.DimensionSet,
-    parameters: dict[str, fd.Parameter],
-    curve_strategy: str,
-    target_dim_letters=None,
-):
-    """Performs the per-capita transformation and the extrapolation."""
-
-    if target_dim_letters is None:
-        historic_dim_letters = historic_stocks.dims.letters
-        target_dim_letters = ("t",) + historic_dim_letters[1:]
-    else:
-        historic_dim_letters = ("h",) + target_dim_letters[1:]
-
-    # transform to per capita
-    pop = parameters["population"]
-    historic_pop = fd.FlodymArray(dims=dims[("h", "r")])
-    historic_gdppc = fd.FlodymArray(dims=dims[("h", "r")])
-    historic_stocks_pc = fd.FlodymArray(dims=dims[historic_dim_letters])
-    stocks_pc = fd.FlodymArray(dims=dims[target_dim_letters])
-    stocks = fd.FlodymArray(dims=dims[target_dim_letters])
-
-    historic_pop[...] = pop[{"t": dims["h"]}]
-    historic_gdppc[...] = parameters["gdppc"][{"t": dims["h"]}]
-    historic_stocks_pc[...] = historic_stocks / historic_pop
-
-    if curve_strategy == "GDP_regression":
-        fit_func = "sigmoid"
-    elif curve_strategy == "Exponential_GDP_regression":
-        fit_func = "exponential"
-    else:
-        raise RuntimeError(
-            f"Extrapolation strategy {curve_strategy} is not defined. "
-            f"It needs to be 'GDP_regression'."
-        )
-    
-    # adjusts stocks_pc
-    gdp_regression(
-        historic_stocks_pc.values,
-        parameters["gdppc"].values,
-        stocks_pc.values,
-        fitting_function_type=fit_func,
-    )
-=======
 class StockExtrapolation:
 
     def __init__(
@@ -138,7 +91,6 @@
             pure_prediction[n_historic - 1, :] - historic_in[n_historic - 1, :]
         )
         prediction_out[:n_historic, ...] = historic_in
->>>>>>> 53a1fa46
 
         # transform back to total stocks
         self.stocks[...] = self.stocks_pc * self.pop
