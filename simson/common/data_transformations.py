import numpy as np

from flodym import StockArray, DimensionSet, FlodymArray, Parameter

from .data_extrapolations import SigmoidalExtrapolation, ExponentialExtrapolation, WeightedProportionalExtrapolation


def extrapolate_stock(
        historic_stocks: StockArray, dims: DimensionSet,
        parameters: dict[str, Parameter], curve_strategy: str,
        target_dim_letters=None
):
    """Performs the per-capita transformation and the extrapolation."""

    if target_dim_letters is None:
        historic_dim_letters = historic_stocks.dims.letters
        target_dim_letters = ('t',) + historic_dim_letters[1:]
    else:
        historic_dim_letters = ('h',) + target_dim_letters[1:]

    # transform to per capita
    pop = parameters['population']
<<<<<<< HEAD
    historic_pop = NamedDimArray.from_dims_superset(dims_superset=dims, dim_letters=('h', 'r'))
    historic_gdppc = NamedDimArray.from_dims_superset(dims_superset=dims, dim_letters=('h', 'r'))
    historic_stocks_pc = NamedDimArray.from_dims_superset(dims_superset=dims, dim_letters=historic_dim_letters)
    stocks_pc = NamedDimArray.from_dims_superset(dims_superset=dims, dim_letters=target_dim_letters)
    stocks = NamedDimArray.from_dims_superset(dims_superset=dims, dim_letters=target_dim_letters)
=======
    historic_pop       = FlodymArray(dims=dims[('h','r')])
    historic_gdppc     = FlodymArray(dims=dims[('h','r')])
    historic_stocks_pc = FlodymArray(dims=dims[('h','r','g')])
    stocks_pc          = FlodymArray(dims=dims[('t','r','g')])
    stocks             = FlodymArray(dims=dims[('t','r','g')])
>>>>>>> f295e0f0

    historic_pop[...] = pop[{'t': dims['h']}]
    historic_gdppc[...] = parameters['gdppc'][{'t': dims['h']}]
    historic_stocks_pc[...] = historic_stocks / historic_pop

    if curve_strategy == "GDP_regression":
        gdp_regression(historic_stocks_pc.values, parameters['gdppc'].values, stocks_pc.values)
    elif curve_strategy == 'Exponential_GDP_regression':
        gdp_regression(historic_stocks_pc.values, parameters['gdppc'].values, stocks_pc.values,
                       fitting_function_type='exponential')
    else:
        raise RuntimeError(f"Extrapolation strategy {curve_strategy} is not defined. "
                           f"It needs to be 'GDP_regression'.")

    # transform back to total stocks
    stocks[...] = stocks_pc * pop

    # TODO Delete visualisations

    from matplotlib import pyplot as plt
    regions = ['CAZ', 'CHA', 'EUR', 'IND', 'JPN', 'LAM', 'MEA', 'NEU', 'OAS', 'REF', 'SSA', 'USA']
    years = np.arange(1900, 2023)
    for r, region in enumerate(regions):
        plt.plot(parameters['gdppc'].values[:123, r], historic_stocks_pc.values[:, r], label=f'{region}')
    plt.legend()
    plt.xlabel('GDP per capita')
    plt.ylabel('Stock per capita')
    plt.title('Historic stocks per capita over GDP')
    plt.show()

    for r, region in enumerate(regions):
        plt.plot(years, historic_stocks_pc.values[:, r], label=f'{region}')
    plt.legend()
    plt.xlabel('Year')
    plt.ylabel('Stock per capita')
    plt.title('Historic stocks per capita over Time')
    plt.show()

    from sodym.export.array_plotter import PlotlyArrayPlotter
    # visualize regional production
    ap_production = PlotlyArrayPlotter(
        array=stocks_pc,
        intra_line_dim='Time',
        subplot_dim='Region',
        line_label='Stock PC',
        xlabel='Year',
        ylabel='StockPC [t]',
        title='Regional Stocks per capita'
    )

    ap_production.plot(do_show=True)

<<<<<<< HEAD
    # visualize_stock(self, self.parameters['gdppc'], historic_gdppc, stocks, historic_stocks, stocks_pc, historic_stocks_pc)
    return StockArray(**dict(stocks))
=======
def extrapolate_to_future(historic_values : FlodymArray, scale_by : FlodymArray) -> FlodymArray:
>>>>>>> f295e0f0


def extrapolate_to_future(historic_values: NamedDimArray, scale_by: NamedDimArray) -> NamedDimArray:
    if not historic_values.dims.letters[0] == 'h':
        raise ValueError("First dimension of historic_parameter must be historic time.")
    if not scale_by.dims.letters[0] == 't':
        raise ValueError("First dimension of scaler must be time.")
    if not set(scale_by.dims.letters[1:]).issubset(historic_values.dims.letters[1:]):
        raise ValueError("Scaler dimensions must be subset of historic_parameter dimensions.")

    all_dims = historic_values.dims.union_with(scale_by.dims)

    dim_letters_out = ('t',) + historic_values.dims.letters[1:]
    extrapolated_values = FlodymArray.from_dims_superset(dims_superset=all_dims, dim_letters=dim_letters_out)

    scale_by = scale_by.cast_to(extrapolated_values.dims)

    extrapolation = WeightedProportionalExtrapolation(
        data_to_extrapolate=historic_values.values,
        target_range=scale_by.values)
    extrapolated_values.set_values(extrapolation.extrapolate())

    return extrapolated_values


def gdp_regression(historic_stocks_pc, gdppc, prediction_out, fitting_function_type='sigmoid'):
    shape_out = prediction_out.shape
    pure_prediction = np.zeros_like(prediction_out)
    n_historic = historic_stocks_pc.shape[0]

    if fitting_function_type == 'sigmoid':
        extrapolation_class = SigmoidalExtrapolation
    elif fitting_function_type == 'exponential':
        extrapolation_class = ExponentialExtrapolation
    else:
        raise ValueError('fitting_function_type must be either "sigmoid" or "exponential".')

    for idx in np.ndindex(shape_out[1:]):
        # idx is a tuple of indices for all dimensions except the time dimension
        index = (slice(None),) + idx
        current_hist_stock_pc = historic_stocks_pc[index]
        current_gdppc = gdppc[index[:2]]
        extrapolation = extrapolation_class(
            data_to_extrapolate=current_hist_stock_pc,
            target_range=current_gdppc
        )
        pure_prediction[index] = extrapolation.regress()

    prediction_out[...] = pure_prediction - (
<<<<<<< HEAD
            pure_prediction[n_historic - 1, :] - historic_stocks_pc[n_historic - 1, :]
    )
    prediction_out[:n_historic, ...] = historic_stocks_pc


def prepare_stock_for_mfa(
        dims: DimensionSet, dsm: DynamicStockModel, prm: dict[str, Parameter], use: Process
):
    # We use an auxiliary stock for the prediction step to save dimensions and computation time
    # Therefore, we have to transfer the result to the higher-dimensional stock in the MFA system
    stock_extd = dsm.stock * prm['material_shares_in_goods'] * prm['carbon_content_materials']
    inflow = dsm.inflow * prm['material_shares_in_goods'] * prm['carbon_content_materials']
    outflow = dsm.outflow * prm['material_shares_in_goods'] * prm['carbon_content_materials']
    stock_dims = dims.get_subset(('t', 'r', 'g', 'm', 'e'))
    stock_extd = StockArray(values=stock_extd.values, name='in_use_stock', dims=stock_dims)
    inflow = StockArray(values=inflow.values, name='in_use_inflow', dims=stock_dims)
    outflow = StockArray(values=outflow.values, name='in_use_outflow', dims=stock_dims)
    stock = FlowDrivenStock(
        stock=stock_extd, inflow=inflow, outflow=outflow, name='in_use', process_name='use',
        process=use,
    )
    return stock


def transform_t_to_hist(ndarray: NamedDimArray, dims: DimensionSet):
    """Transforms an array with time dimension to an array with historic time dimension."""
    hist_dim = dims['h']
    time_dim = dims['t']
    assert time_dim.items[
           :len(hist_dim.items)] == hist_dim.items, "Time dimension must start with historic time dimension."
    new_dims = ndarray.dims.replace('t', hist_dim)
    hist_array = NamedDimArray.from_dims_superset(dims_superset=new_dims, dim_letters=new_dims.letters)
    hist_array.values = ndarray.values[:len(hist_dim.items)]
    return hist_array
=======
        pure_prediction[n_historic - 1, :, :] - historic_stocks_pc[n_historic - 1, :, :]
        )
    prediction_out[:n_historic,:,:] = historic_stocks_pc
>>>>>>> f295e0f0
<|MERGE_RESOLUTION|>--- conflicted
+++ resolved
@@ -1,6 +1,10 @@
+from copy import copy
 import numpy as np
 
-from flodym import StockArray, DimensionSet, FlodymArray, Parameter
+from flodym import (
+    StockArray, DynamicStockModel,
+    DimensionSet, FlodymArray, Process, Parameter
+)
 
 from .data_extrapolations import SigmoidalExtrapolation, ExponentialExtrapolation, WeightedProportionalExtrapolation
 
@@ -20,19 +24,11 @@
 
     # transform to per capita
     pop = parameters['population']
-<<<<<<< HEAD
-    historic_pop = NamedDimArray.from_dims_superset(dims_superset=dims, dim_letters=('h', 'r'))
-    historic_gdppc = NamedDimArray.from_dims_superset(dims_superset=dims, dim_letters=('h', 'r'))
-    historic_stocks_pc = NamedDimArray.from_dims_superset(dims_superset=dims, dim_letters=historic_dim_letters)
-    stocks_pc = NamedDimArray.from_dims_superset(dims_superset=dims, dim_letters=target_dim_letters)
-    stocks = NamedDimArray.from_dims_superset(dims_superset=dims, dim_letters=target_dim_letters)
-=======
     historic_pop       = FlodymArray(dims=dims[('h','r')])
     historic_gdppc     = FlodymArray(dims=dims[('h','r')])
     historic_stocks_pc = FlodymArray(dims=dims[('h','r','g')])
     stocks_pc          = FlodymArray(dims=dims[('t','r','g')])
     stocks             = FlodymArray(dims=dims[('t','r','g')])
->>>>>>> f295e0f0
 
     historic_pop[...] = pop[{'t': dims['h']}]
     historic_gdppc[...] = parameters['gdppc'][{'t': dims['h']}]
@@ -50,50 +46,12 @@
     # transform back to total stocks
     stocks[...] = stocks_pc * pop
 
-    # TODO Delete visualisations
-
-    from matplotlib import pyplot as plt
-    regions = ['CAZ', 'CHA', 'EUR', 'IND', 'JPN', 'LAM', 'MEA', 'NEU', 'OAS', 'REF', 'SSA', 'USA']
-    years = np.arange(1900, 2023)
-    for r, region in enumerate(regions):
-        plt.plot(parameters['gdppc'].values[:123, r], historic_stocks_pc.values[:, r], label=f'{region}')
-    plt.legend()
-    plt.xlabel('GDP per capita')
-    plt.ylabel('Stock per capita')
-    plt.title('Historic stocks per capita over GDP')
-    plt.show()
-
-    for r, region in enumerate(regions):
-        plt.plot(years, historic_stocks_pc.values[:, r], label=f'{region}')
-    plt.legend()
-    plt.xlabel('Year')
-    plt.ylabel('Stock per capita')
-    plt.title('Historic stocks per capita over Time')
-    plt.show()
-
-    from sodym.export.array_plotter import PlotlyArrayPlotter
-    # visualize regional production
-    ap_production = PlotlyArrayPlotter(
-        array=stocks_pc,
-        intra_line_dim='Time',
-        subplot_dim='Region',
-        line_label='Stock PC',
-        xlabel='Year',
-        ylabel='StockPC [t]',
-        title='Regional Stocks per capita'
-    )
-
-    ap_production.plot(do_show=True)
-
-<<<<<<< HEAD
-    # visualize_stock(self, self.parameters['gdppc'], historic_gdppc, stocks, historic_stocks, stocks_pc, historic_stocks_pc)
+    #visualize_stock(self, self.parameters['gdppc'], historic_gdppc, stocks, historic_stocks, stocks_pc, historic_stocks_pc)
     return StockArray(**dict(stocks))
-=======
-def extrapolate_to_future(historic_values : FlodymArray, scale_by : FlodymArray) -> FlodymArray:
->>>>>>> f295e0f0
 
 
-def extrapolate_to_future(historic_values: NamedDimArray, scale_by: NamedDimArray) -> NamedDimArray:
+def extrapolate_to_future(historic_values : FlodymArray, scale_by : FlodymArray) -> FlodymArray:
+
     if not historic_values.dims.letters[0] == 'h':
         raise ValueError("First dimension of historic_parameter must be historic time.")
     if not scale_by.dims.letters[0] == 't':
@@ -118,6 +76,7 @@
 
 def gdp_regression(historic_stocks_pc, gdppc, prediction_out, fitting_function_type='sigmoid'):
     shape_out = prediction_out.shape
+    assert len(shape_out) == 3, "Prediction array must have 3 dimensions: Time, Region, Good"
     pure_prediction = np.zeros_like(prediction_out)
     n_historic = historic_stocks_pc.shape[0]
 
@@ -140,7 +99,6 @@
         pure_prediction[index] = extrapolation.regress()
 
     prediction_out[...] = pure_prediction - (
-<<<<<<< HEAD
             pure_prediction[n_historic - 1, :] - historic_stocks_pc[n_historic - 1, :]
     )
     prediction_out[:n_historic, ...] = historic_stocks_pc
@@ -165,18 +123,13 @@
     return stock
 
 
-def transform_t_to_hist(ndarray: NamedDimArray, dims: DimensionSet):
+def transform_t_to_hist(ndarray: FlodymArray, dims: DimensionSet):
     """Transforms an array with time dimension to an array with historic time dimension."""
     hist_dim = dims['h']
     time_dim = dims['t']
     assert time_dim.items[
            :len(hist_dim.items)] == hist_dim.items, "Time dimension must start with historic time dimension."
     new_dims = ndarray.dims.replace('t', hist_dim)
-    hist_array = NamedDimArray.from_dims_superset(dims_superset=new_dims, dim_letters=new_dims.letters)
+    hist_array = FlodymArray.from_dims_superset(dims_superset=new_dims, dim_letters=new_dims.letters)
     hist_array.values = ndarray.values[:len(hist_dim.items)]
-    return hist_array
-=======
-        pure_prediction[n_historic - 1, :, :] - historic_stocks_pc[n_historic - 1, :, :]
-        )
-    prediction_out[:n_historic,:,:] = historic_stocks_pc
->>>>>>> f295e0f0
+    return hist_array