from abc import abstractmethod
import numpy as np
import sys
from pydantic import BaseModel, ConfigDict, model_validator
from scipy.optimize import least_squares


class Extrapolation(BaseModel):
    model_config = ConfigDict(arbitrary_types_allowed=True)

    data_to_extrapolate: np.ndarray  # historical data, 1 dimensional (time)
    target_range: np.ndarray  # predictor variable(s)

    @model_validator(mode="after")
    def validate_data(self):
        assert self.data_to_extrapolate.shape[0] < self.target_range.shape[0], (
            "data_to_extrapolate must be smaller then target_range")
        return self

    @property
    def n_historic(self):
        return self.data_to_extrapolate.shape[0]

    def extrapolate(self, historic_from_regression: bool = False):
        regression = self.regress()
        if not historic_from_regression:
            regression[:self.n_historic] = self.data_to_extrapolate
        return regression

    @abstractmethod
    def regress(self):
        pass


class OneDimensionalExtrapolation(Extrapolation):
    @model_validator(mode="after")
    def validate_data_one_dimension(self):
        assert self.data_to_extrapolate.ndim == 1, "Data to extrapolate must be 1-dimensional."
        assert self.target_range.ndim == 1, "Target range must be 1-dimensional."
<<<<<<< HEAD
=======
        assert self.data_to_extrapolate.shape[0] < self.target_range.shape[0], (
            "data_to_extrapolate must be smaller then target_range")
>>>>>>> f295e0f0
        return self


class WeightedProportionalExtrapolation(Extrapolation):
    """
    Regression of a function of the form y = a * x, i.e. a linear scaling without offset.
    For regression, the last n_last_points_to_match points are used. Their weights are linearly decreasing to zero.
    """

<<<<<<< HEAD
=======
    @model_validator(mode="after")
    def validate_data(self):
        return self

>>>>>>> f295e0f0
    n_last_points_to_match: int = 5

    @model_validator(mode="after")
    def validate_input(self):
        assert self.n_last_points_to_match > 0, "n_last_points_to_match must be greater than 0."
        assert self.data_to_extrapolate.shape[0] >= self.n_last_points_to_match, (
            f"data_to_extrapolate must have at least n_last_points_to_match data points ({self.n_last_points_to_match}).")
        return self

    def regress(self):
        """"
        Formula a = sum_i (w_i x_i y_i) / sum_i (w_i x_i^2) is the result of the weighted least squares regression
        a = argmin sum_i (w_i (a * x_i - y_i)^2).
        """
        regression_x = self.target_range[self.n_historic - self.n_last_points_to_match:self.n_historic]
        regression_y = self.data_to_extrapolate[-self.n_last_points_to_match:]

        # move last points axis to back for multiplication
        regression_x = np.moveaxis(regression_x, 0, -1)
        regression_y = np.moveaxis(regression_y, 0, -1)

        # calculate weights
        regression_weights = np.arange(1, self.n_last_points_to_match + 1)
        regression_weights = regression_weights / regression_weights.sum()

        # calculate slope
        slope_dividend = np.sum(regression_x * regression_y * regression_weights, axis=-1)
        slope_divisor = np.sum(regression_x ** 2 * regression_weights, axis=-1)
        slope_divisor[slope_divisor == 0] = sys.float_info.epsilon  # avoid division by zero, slope will be zero anyways
        slope = slope_dividend / slope_divisor

        regression = self.target_range * slope
        return regression


class SigmoidalExtrapolation(OneDimensionalExtrapolation):

    def initial_guess(self):
        return np.array([2. * self.target_range[self.n_historic - 1], self.data_to_extrapolate[-1]])

    def fitting_function(self, prms):
        return (
                prms[0] / (1. + np.exp(prms[1] / self.target_range[:self.n_historic]))
        ) - self.data_to_extrapolate

    def regress(self):
        prms_out = least_squares(self.fitting_function, x0=self.initial_guess(), gtol=1.e-12)
        regression = prms_out.x[0] / (1. + np.exp(prms_out.x[1] / self.target_range))
        return regression


class ExponentialExtrapolation(OneDimensionalExtrapolation):

    def initial_guess(self):
        current_level = self.data_to_extrapolate[-1]
        current_extrapolator = self.target_range[self.n_historic - 1]
        initial_saturation_level = 2. * current_level if np.max(np.abs(current_level)) > sys.float_info.epsilon else 1.0
        initial_stretch_factor = - np.log(1 - current_level / initial_saturation_level) / current_extrapolator

        return np.array([initial_saturation_level, initial_stretch_factor])

    def fitting_function(self, prms):
        return (
                prms[0] * (1 - np.exp(-prms[1] * self.target_range[:self.n_historic]))
        ) - self.data_to_extrapolate

    def regress(self):
        prms_out = least_squares(self.fitting_function, x0=self.initial_guess(), gtol=1.e-12)
        regression = (prms_out.x[0] * (1 - np.exp(-prms_out.x[1] * self.target_range)))

        return regression<|MERGE_RESOLUTION|>--- conflicted
+++ resolved
@@ -10,12 +10,6 @@
 
     data_to_extrapolate: np.ndarray  # historical data, 1 dimensional (time)
     target_range: np.ndarray  # predictor variable(s)
-
-    @model_validator(mode="after")
-    def validate_data(self):
-        assert self.data_to_extrapolate.shape[0] < self.target_range.shape[0], (
-            "data_to_extrapolate must be smaller then target_range")
-        return self
 
     @property
     def n_historic(self):
@@ -34,14 +28,11 @@
 
 class OneDimensionalExtrapolation(Extrapolation):
     @model_validator(mode="after")
-    def validate_data_one_dimension(self):
+    def validate_data(self):
         assert self.data_to_extrapolate.ndim == 1, "Data to extrapolate must be 1-dimensional."
         assert self.target_range.ndim == 1, "Target range must be 1-dimensional."
-<<<<<<< HEAD
-=======
         assert self.data_to_extrapolate.shape[0] < self.target_range.shape[0], (
             "data_to_extrapolate must be smaller then target_range")
->>>>>>> f295e0f0
         return self
 
 
@@ -51,13 +42,6 @@
     For regression, the last n_last_points_to_match points are used. Their weights are linearly decreasing to zero.
     """
 
-<<<<<<< HEAD
-=======
-    @model_validator(mode="after")
-    def validate_data(self):
-        return self
-
->>>>>>> f295e0f0
     n_last_points_to_match: int = 5
 
     @model_validator(mode="after")
