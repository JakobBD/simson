from abc import abstractmethod
from typing import ClassVar
import numpy as np
import sys
from simson.common.base_model import SimsonBaseModel
from pydantic import model_validator
from scipy.optimize import least_squares


class Extrapolation(SimsonBaseModel):

    data_to_extrapolate: np.ndarray  # historical data, 1 dimensional (time)
    target_range: np.ndarray  # predictor variable(s)
    fit_prms: np.ndarray = None

    @property
    def n_historic(self):
        return self.data_to_extrapolate.shape[0]

    def extrapolate(self, historic_from_regression: bool = False):
        regression = self.regress()
        if not historic_from_regression:
            regression[: self.n_historic] = self.data_to_extrapolate
        return regression


class OneDimensionalExtrapolation(Extrapolation):

    n_prms: ClassVar[int] = 2  # should be overwritten by subclasses if not 2

    @model_validator(mode="after")
    def validate_data(self):
        assert self.data_to_extrapolate.ndim == 1, "Data to extrapolate must be 1-dimensional."
        assert self.target_range.ndim == 1, "Target range must be 1-dimensional."
        assert (
            self.data_to_extrapolate.shape[0] < self.target_range.shape[0]
        ), "data_to_extrapolate must be smaller then target_range"
        return self

    @abstractmethod
    def func(x, prms):
        pass

    @abstractmethod
    def initial_guess(self):
        pass

    def fitting_function(self, prms):
        f = self.func(self.target_range[: self.n_historic], prms)
        return f - self.data_to_extrapolate

    def regress(self):
        self.fit_prms = least_squares(
            self.fitting_function, x0=self.initial_guess(), gtol=1.0e-12
        ).x
        regression = self.func(self.target_range, self.fit_prms)
        return regression


class WeightedProportionalExtrapolation(Extrapolation):
    """
    Regression of a function of the form y = a * x, i.e. a linear scaling without offset.
    For regression, the last n_last_points_to_match points are used. Their weights are linearly decreasing to zero.
    """

    n_last_points_to_match: int = 5

    @model_validator(mode="after")
    def validate_input(self):
        assert self.n_last_points_to_match > 0, "n_last_points_to_match must be greater than 0."
        assert (
            self.data_to_extrapolate.shape[0] >= self.n_last_points_to_match
        ), f"data_to_extrapolate must have at least n_last_points_to_match data points ({self.n_last_points_to_match})."
        return self

    def regress(self):
        """ "
        Formula a = sum_i (w_i x_i y_i) / sum_i (w_i x_i^2) is the result of the weighted least squares regression
        a = argmin sum_i (w_i (a * x_i - y_i)^2).
        """
        regression_x = self.target_range[
            self.n_historic - self.n_last_points_to_match : self.n_historic
        ]
        regression_y = self.data_to_extrapolate[-self.n_last_points_to_match :]

        # move last points axis to back for multiplication
        regression_x = np.moveaxis(regression_x, 0, -1)
        regression_y = np.moveaxis(regression_y, 0, -1)

        # calculate weights
        regression_weights = np.arange(1, self.n_last_points_to_match + 1)
        regression_weights = regression_weights / regression_weights.sum()

        # calculate slope
        slope_dividend = np.sum(regression_x * regression_y * regression_weights, axis=-1)
        slope_divisor = np.sum(regression_x**2 * regression_weights, axis=-1)
        slope_divisor[slope_divisor == 0] = (
            sys.float_info.epsilon
        )  # avoid division by zero, slope will be zero anyways
        slope = slope_dividend / slope_divisor

        regression = self.target_range * slope
        return regression


class PehlExtrapolation(OneDimensionalExtrapolation):

    @staticmethod
    def func(x, prms):
        return prms[0] / (1.0 + np.exp(prms[1] / x))

    def initial_guess(self):
        return np.array(
            [2.0 * self.target_range[self.n_historic - 1], self.data_to_extrapolate[-1]]
        )


class ExponentialSaturationExtrapolation(OneDimensionalExtrapolation):

    @staticmethod
    def func(x, prms):
        return prms[0] * (1 - np.exp(-prms[1] * x))

    def initial_guess(self):
        current_level = self.data_to_extrapolate[-1]
        current_extrapolator = self.target_range[self.n_historic - 1]
        initial_saturation_level = (
            2.0 * current_level if np.max(np.abs(current_level)) > sys.float_info.epsilon else 1.0
        )
        initial_stretch_factor = (
            -np.log(1 - current_level / initial_saturation_level) / current_extrapolator
        )

<<<<<<< HEAD
        return np.array([initial_saturation_level, initial_stretch_factor])

    def fitting_function(self, prms):
        return (
            prms[0] * (1 - np.exp(-prms[1] * self.target_range[: self.n_historic]))
        ) - self.data_to_extrapolate

    def regress(self):
        prms_out = least_squares(self.fitting_function, x0=self.initial_guess(), gtol=1.0e-12)
        regression = prms_out.x[0] * (1 - np.exp(-prms_out.x[1] * self.target_range))

        return regression


class MultiDimLogSigmoidalExtrapolation(Extrapolation):
    saturation_level: float = None
    guess_sat_level_over_max_by_pct: float = 0.2  # TODO store default value in new config

    def __init__(self, **data):
        super().__init__(**data)
        self.target_range = np.log(self.target_range)

    def initial_guess(self):
        max_level = np.max(self.data_to_extrapolate)
        sat_level_guess = (1.0 + self.guess_sat_level_over_max_by_pct) * max_level

        mean_target = np.mean(
            self.target_range
        )  # TODO: decide maybe only use mean of historic values

        index_max_level = np.where(self.data_to_extrapolate == max_level)  # todo check
        target_max_level = self.target_range[index_max_level][0]
        stretch_factor = -np.log(self.guess_sat_level_over_max_by_pct) / (
            target_max_level - mean_target
        )

        return np.array([sat_level_guess, stretch_factor, mean_target])

    def fitting_function_with_saturation_level(self, prms):
        return (
            self.saturation_level
            / (
                1.0
                + np.exp(-(prms[0] * (self.target_range[: self.n_historic].flatten() - prms[1])))
            )
        ) - self.data_to_extrapolate.flatten()

    def fitting_function_without_saturation_level(self, prms):
        return (
            prms[0]
            / (
                1.0
                + np.exp(-(prms[1] * (self.target_range[: self.n_historic].flatten() - prms[2])))
            )
        ) - self.data_to_extrapolate.flatten()

    def get_params(self):
        initial_guess = self.initial_guess()

        if self.saturation_level is None:
            fitting_function = self.fitting_function_without_saturation_level
        else:
            fitting_function = self.fitting_function_with_saturation_level
            initial_guess = initial_guess[1:]

        return least_squares(fitting_function, x0=initial_guess, gtol=1.0e-12).x

    def regress(self):
        prms_out = self.get_params()
        if len(prms_out) == 2:
            prms_out = np.concatenate([[self.saturation_level], prms_out])
        regression = prms_out[0] / (
            1.0 + np.exp(-(prms_out[1] * (self.target_range - prms_out[2])))
        )

        return regression


class LogSigmoidalExtrapolation(MultiDimLogSigmoidalExtrapolation, OneDimensionalExtrapolation):
    # TODO decide class structure -> is OneDimensionalExtrapolation really necessary?
    pass
=======
        return np.array([initial_saturation_level, initial_stretch_factor])
>>>>>>> c73790cf
<|MERGE_RESOLUTION|>--- conflicted
+++ resolved
@@ -9,8 +9,10 @@
 
 class Extrapolation(SimsonBaseModel):
 
-    data_to_extrapolate: np.ndarray  # historical data, 1 dimensional (time)
-    target_range: np.ndarray  # predictor variable(s)
+    data_to_extrapolate: np.ndarray
+    """historical data, 1 dimensional (time)"""
+    target_range: np.ndarray
+    """predictor variable(s)"""
     fit_prms: np.ndarray = None
 
     @property
@@ -22,6 +24,10 @@
         if not historic_from_regression:
             regression[: self.n_historic] = self.data_to_extrapolate
         return regression
+
+    @abstractmethod
+    def regress(self):
+        pass
 
 
 class OneDimensionalExtrapolation(Extrapolation):
@@ -130,20 +136,40 @@
         initial_stretch_factor = (
             -np.log(1 - current_level / initial_saturation_level) / current_extrapolator
         )
-
-<<<<<<< HEAD
         return np.array([initial_saturation_level, initial_stretch_factor])
 
-    def fitting_function(self, prms):
-        return (
-            prms[0] * (1 - np.exp(-prms[1] * self.target_range[: self.n_historic]))
-        ) - self.data_to_extrapolate
-
-    def regress(self):
-        prms_out = least_squares(self.fitting_function, x0=self.initial_guess(), gtol=1.0e-12)
-        regression = prms_out.x[0] * (1 - np.exp(-prms_out.x[1] * self.target_range))
-
-        return regression
+
+class VarySatSigmoidExtrapolation(OneDimensionalExtrapolation):
+
+    n_prms: ClassVar[int] = 3
+
+    @staticmethod
+    def func(x, prms):
+        return prms[0] / (1 + np.exp(-prms[1] * (x-prms[2])))
+
+    def initial_guess(self):
+        max_level = np.max(self.data_to_extrapolate)
+        sat_level_guess = 2 * max_level
+
+        mean_target = np.mean(self.target_range)
+
+        target_max_level = self.target_range[-1, ...]
+        stretch_factor = 2 / (target_max_level - mean_target)
+        return np.array([sat_level_guess, stretch_factor, mean_target])
+
+
+class FixedSatLogSigmoidExtrapolation(OneDimensionalExtrapolation):
+
+    saturation_level: float = 1.
+
+    def func(self, x, prms):
+        return self.saturation_level / (1 + np.exp(-prms[0] * (np.log(x)-prms[1])))
+
+    def initial_guess(self):
+        mean_target = np.mean(np.log(self.target_range))
+        target_max_level = np.log(self.target_range[-1, ...])
+        stretch_factor = 2 / (target_max_level - mean_target)
+        return np.array([stretch_factor, mean_target])
 
 
 class MultiDimLogSigmoidalExtrapolation(Extrapolation):
@@ -207,12 +233,4 @@
             1.0 + np.exp(-(prms_out[1] * (self.target_range - prms_out[2])))
         )
 
-        return regression
-
-
-class LogSigmoidalExtrapolation(MultiDimLogSigmoidalExtrapolation, OneDimensionalExtrapolation):
-    # TODO decide class structure -> is OneDimensionalExtrapolation really necessary?
-    pass
-=======
-        return np.array([initial_saturation_level, initial_stretch_factor])
->>>>>>> c73790cf
+        return regression