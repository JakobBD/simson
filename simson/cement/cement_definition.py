import flodym as fd

from simson.common.common_cfg import GeneralCfg


def get_definition(cfg: GeneralCfg):
    dimensions = [
        fd.DimensionDefinition(name="Time", dim_letter="t", dtype=int),
        fd.DimensionDefinition(name="Region", dim_letter="r", dtype=str),
        fd.DimensionDefinition(name="Stock Type", dim_letter="s", dtype=str),
        fd.DimensionDefinition(name="Historic Time", dim_letter="h", dtype=int),
    ]

    processes = [
        "sysenv",
        "raw_meal_preparation",
        "clinker_production",
        "cement_grinding",
        "concrete_production",
        "use",
        "eol",
    ]

    flows = [
        # historic flows
        fd.FlowDefinition(
            from_process="sysenv",
            to_process="use",
            dim_letters=(
                "h",
                "r",
                "s",
            ),
        ),
        fd.FlowDefinition(
            from_process="use",
            to_process="sysenv",
            dim_letters=(
                "h",
                "r",
                "s",
            ),
        ),
        # future flows
        fd.FlowDefinition(
            from_process="sysenv",
            to_process="raw_meal_preparation",
            dim_letters=(
                "t",
                "r",
            ),
        ),
        fd.FlowDefinition(
            from_process="raw_meal_preparation",
            to_process="clinker_production",
            dim_letters=(
                "t",
                "r",
            ),
        ),
        fd.FlowDefinition(
            from_process="sysenv",
            to_process="clinker_production",
            dim_letters=(
                "t",
                "r",
            ),
        ),
        fd.FlowDefinition(
            from_process="clinker_production",
            to_process="cement_grinding",
            dim_letters=(
                "t",
                "r",
            ),
        ),
        fd.FlowDefinition(
            from_process="sysenv",
            to_process="cement_grinding",
            dim_letters=(
                "t",
                "r",
            ),
        ),
        fd.FlowDefinition(
            from_process="cement_grinding",
            to_process="concrete_production",
            dim_letters=(
                "t",
                "r",
            ),
        ),
        fd.FlowDefinition(
            from_process="sysenv",
            to_process="concrete_production",
            dim_letters=(
                "t",
                "r",
            ),
        ),
        fd.FlowDefinition(
            from_process="concrete_production",
            to_process="use",
            dim_letters=(
                "t",
                "r",
                "s",
            ),
        ),
        fd.FlowDefinition(
            from_process="use",
            to_process="eol",
            dim_letters=(
                "t",
                "r",
                "s",
            ),
        ),
        fd.FlowDefinition(
            from_process="eol",
            to_process="sysenv",
            dim_letters=(
                "t",
                "r",
                "s",
            ),
        ),
    ]

    stocks = [
        fd.StockDefinition(
            name="historic_in_use",
            process="use",
            dim_letters=("h", "r", "s"),
            subclass=fd.InflowDrivenDSM,
            lifetime_model_class=cfg.customization.lifetime_model,
            time_letter="h",
        ),
        fd.StockDefinition(
            name="in_use",
            process="use",
            dim_letters=("t", "r", "s"),
<<<<<<< HEAD
            subclass=fd.StockDrivenDSM,
            lifetime_model_class=fd.NormalLifetime,
=======
            subclass=fd.InflowDrivenDSM,
            lifetime_model_class=cfg.customization.lifetime_model,
>>>>>>> fa226484
        ),
        fd.StockDefinition(
            name="eol",
            process="eol",
            dim_letters=("t", "r", "s"),
            subclass=fd.SimpleFlowDrivenStock,
        ),
    ]

    parameters = [
        fd.ParameterDefinition(
            name="cement_production",
            dim_letters=(
                "h",
                "r",
            ),
        ),
        fd.ParameterDefinition(name="clinker_ratio", dim_letters=()),
        fd.ParameterDefinition(name="cement_ratio", dim_letters=()),
        fd.ParameterDefinition(name="use_split", dim_letters=("s",)),
        fd.ParameterDefinition(name="use_lifetime_mean", dim_letters=("s",)),
        fd.ParameterDefinition(name="use_lifetime_std", dim_letters=("s",)),
        fd.ParameterDefinition(
            name="population",
            dim_letters=(
                "t",
                "r",
            ),
        ),
        fd.ParameterDefinition(name="gdppc", dim_letters=("t", "r")),
    ]

    return fd.MFADefinition(
        dimensions=dimensions,
        processes=processes,
        flows=flows,
        stocks=stocks,
        parameters=parameters,
    )<|MERGE_RESOLUTION|>--- conflicted
+++ resolved
@@ -140,13 +140,8 @@
             name="in_use",
             process="use",
             dim_letters=("t", "r", "s"),
-<<<<<<< HEAD
             subclass=fd.StockDrivenDSM,
-            lifetime_model_class=fd.NormalLifetime,
-=======
-            subclass=fd.InflowDrivenDSM,
             lifetime_model_class=cfg.customization.lifetime_model,
->>>>>>> fa226484
         ),
         fd.StockDefinition(
             name="eol",
