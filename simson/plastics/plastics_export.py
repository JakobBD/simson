import flodym as fd
import pandas as pd
import xarray as xr
import numpy as np

from plotly import colors as plc
import plotly.graph_objects as go
from typing import TYPE_CHECKING
import flodym.export as fde

from simson.common.common_export import CommonDataExporter

if TYPE_CHECKING:
    from simson.plastics.plastics_model import PlasticsModel


class PlasticsDataExporter(CommonDataExporter):

    # Dictionary of variable names vs names displayed in figures. Used by visualization routines.
    _display_names: dict = {
        "sysenv": "System environment",
        "virginfoss": "Prim(fossil)",
        "virginbio": "Prim(biomass)",
        "virgindaccu": "Prim(daccu)",
        "virginccu": "Prim(ccu)",
        "virgin": "Prim(total)",
        "fabrication": "Fabri",
        "recl": "Recycling(total)",
        "reclmech": "Mech recycling",
        "reclchem": "Chem recycling",
        "use": "Use Phase",
        "eol": "EoL",   
        "collected": "Collect",
        "mismanaged": "Uncollected",
        "incineration": "Incineration",
        "landfill": "Landfill",
        "uncontrolled": "Uncontrolled",
        "emission": "Emissions",
        "captured": "Captured",
        "atmosphere": "Atmosphere",

        "wasteimport": "Import waste",
        "wasteexport": "Export waste",
        "wastetrade": "Waste trade",
        "finalimport": "Import final",
        "finalexport": "Export final",
        "finaltrade": "Final trade",
    }

    def visualize_results(self, model: "PlasticsModel"):
        if self.cfg.production["do_visualize"]:
            self.visualize_production(mfa=model.mfa)
<<<<<<< HEAD

        if self.cfg.stock["do_visualize"]:
            self.visualize_stock(mfa=model.mfa, subplots_by_good=False)

=======
        if self.cfg.use_stock["do_visualize"]:
            print("Stock visualization not implemented yet.")
            # self.visualize_stock(mfa=mfa)
>>>>>>> 59b80df4
        if self.cfg.sankey["do_visualize"]:
            self.visualize_sankey(mfa=model.mfa)
        self.stop_and_show()

        self.export_eol_data_by_region_and_year(mfa=model.mfa)
        self.export_use_data_by_region_and_year(mfa=model.mfa)
        self.export_recycling_data_by_region_and_year(mfa=model.mfa)

    def visualize_production(self, mfa: fd.MFASystem):
        ap_modeled = self.plotter_class(
            array=mfa.stocks["in_use"].inflow.sum_over(("r","m", "e")),
            intra_line_dim="Time",
            subplot_dim="Good",
            line_label="Modeled",
            display_names=self._display_names,
        )
        fig = ap_modeled.plot()
        ap_historic = self.plotter_class(
            array=mfa.parameters["production"].sum_over("r"),
            intra_line_dim="Historic Time",
            subplot_dim="Good",
            line_label="Historic Production",
            fig=fig,
            xlabel="Year",
            ylabel="Production [Mt]",
            display_names=self._display_names,
        )
        self.plot_and_save_figure(ap_historic, "production.png")

    def visualize_stock(self, mfa: fd.MFASystem, subplots_by_good=False):
        per_capita = self.cfg.stock["per_capita"]

        stock = mfa.stocks["in_use"].stock * 1000 * 1000
        population = mfa.parameters["population"]
        x_array = None

<<<<<<< HEAD
        pc_str = " pC" if per_capita else ""
        x_label = "Year"
        y_label = f"Plastic Stock{pc_str} [t]"
        title = f"Plastic Stocks{pc_str}"
        if self.cfg.stock.get("over_gdp", False):
            title = title + f" over GDP{pc_str}"
            x_label = f"GDP/PPP{pc_str} [2005 USD]"
            x_array = mfa.parameters["gdppc"]
            if not per_capita:
                x_array = x_array * population

        if subplots_by_good:
            subplot_dim = {"subplot_dim": "Good"}
=======
        if self.cfg.use_stock["per_capita"]:
            stocks_plot = stocks_pc["World"]
            historic_stocks_plot = historic_stocks_pc["World"]
>>>>>>> 59b80df4
        else:
            subplot_dim = {}
            stock = stock.sum_over("g")
            stock = stock.sum_over(["e", "m"]) 

<<<<<<< HEAD
        if per_capita:
            stock = stock / population
=======
        if self.cfg.use_stock["over"] == "time":
            x_array, x_array_hist = None, None
            xlabel = "Year"
        elif self.cfg.use_stock["over"] == "gdppc":
            x_array = gdppc["World"]
            x_array_hist = historic_gdppc["World"]
            xlabel = "GDP per capita [USD]"
>>>>>>> 59b80df4

        colors = plc.qualitative.Dark24
        colors = (
            colors[: stock.dims["r"].len]
            + colors[: stock.dims["r"].len]
            + ["black" for _ in range(stock.dims["r"].len)]
        )

        ap_stock = self.plotter_class(
            array=stock,
            intra_line_dim="Time",
            linecolor_dim="Region",
            **subplot_dim,
            display_names=self._display_names,
            x_array=x_array,
            xlabel=x_label,
            ylabel=y_label,
            title=title,
            color_map=colors,
            line_type="dot",
            suppress_legend=True,
        )
        fig = ap_stock.plot()

        hist_stock = stock[{"t": mfa.dims["h"]}]
        hist_x_array = x_array[{"t": mfa.dims["h"]}] if x_array is not None else None
        ap_hist_stock = self.plotter_class(
            array=hist_stock,
            intra_line_dim="Historic Time",
            linecolor_dim="Region",
            **subplot_dim,
            display_names=self._display_names,
            x_array=hist_x_array,
            fig=fig,
            color_map=colors,
        )
        fig = ap_hist_stock.plot()

        last_year_dim = fd.Dimension(
            name="Last Historic Year", letter="l", items=[mfa.dims["h"].items[-1]]
        )
        scatter_stock = hist_stock[{"h": last_year_dim}]
        scatter_x_array = hist_x_array[{"h": last_year_dim}] if hist_x_array is not None else None
        ap_scatter_stock = self.plotter_class(
            array=scatter_stock,
            intra_line_dim="Last Historic Year",
            linecolor_dim="Region",
            **subplot_dim,
            display_names=self._display_names,
            x_array=scatter_x_array,
            fig=fig,
            chart_type="scatter",
            color_map=colors,
            suppress_legend=True,
        )
        fig = ap_scatter_stock.plot()

        if self.cfg.plotting_engine == "plotly":
            fig.update_xaxes(type="log", range=[3, 5])
        elif self.cfg.plotting_engine == "pyplot":
            for ax in fig.get_axes():
                ax.set_xscale("log")
                ax.set_xlim(1e3, 1e5)

        self.plot_and_save_figure(
            ap_scatter_stock,
            f"plastic_stocks_global_by_region{'_per_capita' if per_capita else ''}.png",
            do_plot=False,
        )

    
    def visualize_sankey(self, mfa: fd.MFASystem):
        # 1) 生产一个 Good 的色板
        #good_items = mfa.dims["Good"].items
        #good_colors = [f"hsl({190 + 10*i},40,{77-5*i})" for i in range(len(good_items))]

        # 2) 其他阶段的单一颜色
        production_color = "#EDC948"
        use_color = "#9EC3D5"
        eol_color      = "#499894"
        recycle_color  = "#86BCB6"
        emission_color = "#E15759"
        trade_color    = "#D37295"

        # 3) 初始化 flow_color_dict
        flow_color_dict = {"default": production_color}

        # # 4) 用 Good 上色 —— 这行关键！
        # flow_color_dict.update({
        #     fn: ("Good", good_colors)
        #     for fn, f in mfa.flows.items()
        #     if "Good" in f.dims
        # })

        # 5) 其余流程阶段单色（只为那些不含 Good 的流提供备选色）
        flow_color_dict.update({
            fn: use_color
            for fn, f in mfa.flows.items()
            if f.from_process.name in ["use"]
            or  f.to_process.name in ["use"]
        })
        flow_color_dict.update({
            fn: eol_color 
            for fn, f in mfa.flows.items()
            if f.from_process.name in ["eol", "collected"]
        })
        flow_color_dict.update({
            fn: emission_color
            for fn, f in mfa.flows.items()
            if f.to_process.name in ["atmosphere", "mismanaged", "incineration", "uncontrolled", "emission"]
        })
        flow_color_dict.update({
            fn: recycle_color
            for fn, f in mfa.flows.items()
            if f.from_process.name in ["reclmech", "reclchem", "recl"] or f.to_process.name in ["reclmech", "reclchem", "recl"]
        })
        flow_color_dict.update({
            fn: trade_color
            for fn, f in mfa.flows.items()
            if f.from_process.name in ["wastetrade","finaltrade","wasteimport","finalimport","wasteexport","finalexport"]
            or f.to_process.name in ["wastetrade","finaltrade","wasteimport","finalimport","wasteexport","finalexport"]
        })


        # 7) 格式化 & 布局优化
        self.cfg.sankey.update({
            "valueformat": ".2s",       # 科学计数法，两位有效数字
            "node_pad": 15,             # 节点间距
            "node_thickness": 20,       # 节点厚度
            "arrangement": "snap",      # 节点自动“吸附”减少交叉
            "flow_color_dict": flow_color_dict,
            "node_color_dict": {"default": "gray", "use": "black"}
        })

        # 8) 调用 Plotter 绘图
        sdn = {k: f"<b>{v}</b>" for k, v in self._display_names.items()}
        plotter = fde.PlotlySankeyPlotter(mfa=mfa, display_names=sdn, **self.cfg.sankey)
        fig = plotter.plot()

        # 9) 把 Good 的图例也加上
        legend_entries = [
            [production_color, "Production"],
            [eol_color       , "EoL"],
            [recycle_color   , "Recycling"],
            [emission_color  , "Losses"],
            [trade_color     , "Trade"],
            # ["white"         , ""],
            # ["white"         , "Goods"],
        ]
        # for good, color in zip(good_items, good_colors):
        #     legend_entries.append([color, good])

        for color, label in legend_entries:
            fig.add_trace(go.Scatter(
                mode="markers", x=[None], y=[None],
                marker=dict(size=10, color=color, symbol="square"),
                name=label
            ))

        # 10) 最后布局微调 & 展示
        fig.update_layout(
            font_size=18,
            showlegend=True,
            plot_bgcolor="rgba(0,0,0,0)",
            font_color="black"
        )
        fig.update_xaxes(visible=False)
        fig.update_yaxes(visible=False)

        self._show_and_save_plotly(fig, name="sankey")





    def export_eol_data_by_region_and_year(self, mfa: fd.MFASystem, output_path: str = "eol_by_region_year.csv"):
        # 假设 "eol" 是 flow 的 key
        if "use => eol" not in mfa.flows:
            raise KeyError("The MFA system does not contain 'eol' in flows.")
        
        eol_data = mfa.flows["eol => collected"].values + mfa.flows["wasteimport => collected"].values - mfa.flows["collected => wasteexport"].values  # xarray.DataArray
        # 转换为 DataFrame 并重命名列
        years = pd.read_csv("data/plastics/input/dimensions/time_in_years.csv", header=None)[0].tolist()
        elements = pd.read_csv("data/plastics/input/dimensions/elements.csv", header=None)[0].tolist()
        regions = pd.read_csv("data/plastics/input/dimensions/regions.csv", header=None)[0].tolist()
        materials = pd.read_csv("data/plastics/input/dimensions/materials.csv", header=None)[0].tolist()
        #goods = pd.read_csv("data/plastics/input/dimensions/goods_in_use.csv", header=None)[0].tolist()
        #print(mfa.flows["wasteexport => tradepool"].values)
        #print(mfa.flows["tradepool => wasteimport"].values)

        ds = xr.DataArray(
            eol_data,
            coords=[years, elements, regions, materials],
            dims=["year", "elements", "region", "material"]
        )

        # 转为 DataFrame，并处理合并和重命名
        df = ds.to_dataframe(name="EOL").reset_index()
        df_grouped = df.groupby(["year", "region"], as_index=False)["EOL"].sum()
        df_grouped.columns = [col.capitalize() if col != "EOL" else col for col in df_grouped.columns]  # 可选：统一列名风格
        print(df_grouped[(df_grouped["Region"] == "CHA") & (df_grouped["Year"] == 2019)])
        print(df_grouped[(df_grouped["Region"] == "USA") & (df_grouped["Year"] == 2019)])
        print(df_grouped[(df_grouped["Region"] == "EUR") & (df_grouped["Year"] == 2019)])


        # 输出为 CSV
        df_grouped.to_csv(output_path, index=False)
        print(f"EOL data exported to {output_path}")

    def export_use_data_by_region_and_year(self, mfa: fd.MFASystem, output_path: str = "use_by_region_year.csv"):
        # 假设 "eol" 是 flow 的 key
        if "fabrication => use" not in mfa.flows:
            raise KeyError("The MFA system does not contain 'use' in flows.")
        
        use_data = mfa.flows["fabrication => use"].values  # xarray.DataArray
        print(use_data.shape)
        # 转换为 DataFrame 并重命名列
        years = pd.read_csv("data/plastics/input/dimensions/time_in_years.csv", header=None)[0].tolist()
        elements = pd.read_csv("data/plastics/input/dimensions/elements.csv", header=None)[0].tolist()
        regions = pd.read_csv("data/plastics/input/dimensions/regions.csv", header=None)[0].tolist()
        materials = pd.read_csv("data/plastics/input/dimensions/materials.csv", header=None)[0].tolist()
        goods = pd.read_csv("data/plastics/input/dimensions/goods_in_use.csv", header=None)[0].tolist()

        ds = xr.DataArray(
            use_data,
            coords=[years, elements, regions, materials, goods],
            dims=["year", "elements", "region", "material", "goods"]
        )

        # 转为 DataFrame，并处理合并和重命名
        df = ds.to_dataframe(name="Use").reset_index()
        df_grouped = df.groupby(["year", "region"], as_index=False)["Use"].sum()
        df_grouped.columns = [col.capitalize() if col != "Use" else col for col in df_grouped.columns]  # 可选：统一列名风格

        # 输出为 CSV
        df_grouped.to_csv(output_path, index=False)
        print(f"Use data exported to {output_path}")

    def export_recycling_data_by_region_and_year(self, mfa: fd.MFASystem, output_path: str = "recycling_by_region_year.csv"):
        # 假设 "eol" 是 flow 的 key
        if "collected => reclmech" not in mfa.flows:
            raise KeyError("The MFA system does not contain 'use' in flows.")
        
        use_data = mfa.flows["collected => reclmech"].values + mfa.flows["collected => reclchem"].values # xarray.DataArray
        print(use_data.shape)
        # 转换为 DataFrame 并重命名列
        years = pd.read_csv("data/plastics/input/dimensions/time_in_years.csv", header=None)[0].tolist()
        elements = pd.read_csv("data/plastics/input/dimensions/elements.csv", header=None)[0].tolist()
        regions = pd.read_csv("data/plastics/input/dimensions/regions.csv", header=None)[0].tolist()
        materials = pd.read_csv("data/plastics/input/dimensions/materials.csv", header=None)[0].tolist()

        ds = xr.DataArray(
            use_data,
            coords=[years, elements, regions, materials],
            dims=["year", "elements", "region", "material"]
        )

        # 转为 DataFrame，并处理合并和重命名
        df = ds.to_dataframe(name="Use").reset_index()

        df_grouped = df.groupby(["year", "region", "material"], as_index=False)["Use"].sum()
        df_grouped.columns = [col.capitalize() if col != "Use" else col for col in df_grouped.columns]  # 可选：统一列名风格

        # 输出为 CSV
        df_grouped.to_csv(output_path, index=False)
        print(f"Use data exported to {output_path}")
        <|MERGE_RESOLUTION|>--- conflicted
+++ resolved
@@ -50,16 +50,10 @@
     def visualize_results(self, model: "PlasticsModel"):
         if self.cfg.production["do_visualize"]:
             self.visualize_production(mfa=model.mfa)
-<<<<<<< HEAD
 
         if self.cfg.stock["do_visualize"]:
             self.visualize_stock(mfa=model.mfa, subplots_by_good=False)
 
-=======
-        if self.cfg.use_stock["do_visualize"]:
-            print("Stock visualization not implemented yet.")
-            # self.visualize_stock(mfa=mfa)
->>>>>>> 59b80df4
         if self.cfg.sankey["do_visualize"]:
             self.visualize_sankey(mfa=model.mfa)
         self.stop_and_show()
@@ -96,7 +90,6 @@
         population = mfa.parameters["population"]
         x_array = None
 
-<<<<<<< HEAD
         pc_str = " pC" if per_capita else ""
         x_label = "Year"
         y_label = f"Plastic Stock{pc_str} [t]"
@@ -110,28 +103,13 @@
 
         if subplots_by_good:
             subplot_dim = {"subplot_dim": "Good"}
-=======
-        if self.cfg.use_stock["per_capita"]:
-            stocks_plot = stocks_pc["World"]
-            historic_stocks_plot = historic_stocks_pc["World"]
->>>>>>> 59b80df4
         else:
             subplot_dim = {}
             stock = stock.sum_over("g")
             stock = stock.sum_over(["e", "m"]) 
 
-<<<<<<< HEAD
         if per_capita:
             stock = stock / population
-=======
-        if self.cfg.use_stock["over"] == "time":
-            x_array, x_array_hist = None, None
-            xlabel = "Year"
-        elif self.cfg.use_stock["over"] == "gdppc":
-            x_array = gdppc["World"]
-            x_array_hist = historic_gdppc["World"]
-            xlabel = "GDP per capita [USD]"
->>>>>>> 59b80df4
 
         colors = plc.qualitative.Dark24
         colors = (
