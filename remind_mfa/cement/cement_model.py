import flodym as fd

from remind_mfa.common.common_cfg import GeneralCfg
from remind_mfa.common.data_transformations import Bound, BoundList
from remind_mfa.cement.cement_definition import get_definition
from remind_mfa.cement.cement_mfa_system_historic import (
    InflowDrivenHistoricCementMFASystem,
)
from remind_mfa.cement.cement_mfa_system_historic import InflowDrivenHistoricCementMFASystem
from remind_mfa.cement.cement_mfa_system_future import StockDrivenCementMFASystem
from remind_mfa.cement.cement_data_reader import CementDataReader
from remind_mfa.cement.cement_export import CementDataExporter
from remind_mfa.common.stock_extrapolation import StockExtrapolation
from remind_mfa.common.assumptions_doc import add_assumption_doc


class CementModel:

    def __init__(self, cfg: GeneralCfg):
        self.cfg = cfg
        self.definition = get_definition(self.cfg)
        self.data_reader = CementDataReader(
            input_data_path=self.cfg.input_data_path, definition=self.definition
        )
        self.data_writer = CementDataExporter(
            cfg=self.cfg.visualization,
            do_export=self.cfg.do_export,
            output_path=self.cfg.output_path,
        )
        self.dims = self.data_reader.read_dimensions(self.definition.dimensions)
        self.parameters = self.data_reader.read_parameters(
            self.definition.parameters, dims=self.dims
        )
        self.processes = fd.make_processes(self.definition.processes)

    def run(self):
        # historic mfa
        self.historic_mfa = self.make_historic_mfa()
        self.historic_mfa.compute()

        # future mfa
        self.future_mfa = self.make_future_mfa()
        future_stock = self.get_long_term_stock()
        self.future_mfa.compute(future_stock)

        # visualization and export
        self.data_writer.export_mfa(mfa=self.future_mfa)
        self.data_writer.visualize_results(model=self)

    def make_historic_mfa(self) -> InflowDrivenHistoricCementMFASystem:
        historic_dim_letters = tuple([d for d in self.dims.letters if d != "t"])
        historic_dims = self.dims[historic_dim_letters]
        historic_processes = [
            "sysenv",
            "use",
        ]
        processes = fd.make_processes(historic_processes)
        flows = fd.make_empty_flows(
            processes=processes,
            flow_definitions=[f for f in self.definition.flows if "h" in f.dim_letters],
            dims=historic_dims,
        )
        stocks = fd.make_empty_stocks(
            processes=processes,
            stock_definitions=[s for s in self.definition.stocks if "h" in s.dim_letters],
            dims=historic_dims,
        )
        return InflowDrivenHistoricCementMFASystem(
            cfg=self.cfg,
            parameters=self.parameters,
            processes=processes,
            dims=historic_dims,
            flows=flows,
            stocks=stocks,
        )

    def get_long_term_stock(self) -> fd.FlodymArray:
        # extrapolate in use stock to future
        indep_fit_dim_letters = ("r",)
        sat_bound = Bound(var_name="saturation_level", lower_bound=200, upper_bound=200)
        add_assumption_doc(
            type="ad-hoc fix",
            value=200,
            name="Saturation level of in-use concrete stock",
<<<<<<< HEAD
            description=
                "The saturation level of the in-use concrete stock is set to T/cap. "
                "This is slightly above current EU levels."
=======
            description="The saturation level of the in-use concrete stock is set to 200 Mt. "
            "This is slightly above current EU levels.",
>>>>>>> ea7de3c5
        )
        bound_list = BoundList(
            bound_list=[
                sat_bound,
            ],
            target_dims=self.dims[indep_fit_dim_letters],
        )
        self.stock_handler = StockExtrapolation(
            self.historic_mfa.stocks["historic_in_use"].stock,
            dims=self.dims,
            parameters=self.parameters,
            stock_extrapolation_class=self.cfg.customization.stock_extrapolation_class,
            target_dim_letters=("t", "r"),
            indep_fit_dim_letters=indep_fit_dim_letters,
            bound_list=bound_list,
        )
        add_assumption_doc(
            type="ad-hoc fix",
            name="Region specific stock extrapolation.",
            description="Each region has its own stock extrapolation. "
            "Independent fit of stretch_factor and x_offset. "
            "This is problematic especially for regions with low historic stock levels.",
        )

        total_in_use_stock = self.stock_handler.stocks

        total_in_use_stock = total_in_use_stock * self.parameters["use_split"]
        return total_in_use_stock

    def make_future_mfa(self) -> StockDrivenCementMFASystem:
        flows = fd.make_empty_flows(
            processes=self.processes,
            flow_definitions=[f for f in self.definition.flows if "t" in f.dim_letters],
            dims=self.dims,
        )
        stocks = fd.make_empty_stocks(
            processes=self.processes,
            stock_definitions=[s for s in self.definition.stocks if "t" in s.dim_letters],
            dims=self.dims,
        )

        return StockDrivenCementMFASystem(
            dims=self.dims,
            parameters=self.parameters,
            processes=self.processes,
            flows=flows,
            stocks=stocks,
        )<|MERGE_RESOLUTION|>--- conflicted
+++ resolved
@@ -82,14 +82,9 @@
             type="ad-hoc fix",
             value=200,
             name="Saturation level of in-use concrete stock",
-<<<<<<< HEAD
             description=
                 "The saturation level of the in-use concrete stock is set to T/cap. "
                 "This is slightly above current EU levels."
-=======
-            description="The saturation level of the in-use concrete stock is set to 200 Mt. "
-            "This is slightly above current EU levels.",
->>>>>>> ea7de3c5
         )
         bound_list = BoundList(
             bound_list=[
